include_directories( BEFORE ${INC_BEFORE} )
include_directories(
    ./dialogs
    ./dialog_about
    ${CAIRO_INCLUDE_DIR}
    ${GLEW_INCLUDE_DIR}
    ../3d-viewer
    ../pcbnew
    ../polygon
    ${INC_AFTER}
    )

# Generate header files containing shader programs
# Order of input files is significant
add_custom_command(
    OUTPUT gal/opengl/shader_src.h
    COMMAND ${CMAKE_COMMAND}
        -DinputFiles="${PROJECT_SOURCE_DIR}/common/gal/opengl/shader.vert\\;${PROJECT_SOURCE_DIR}/common/gal/opengl/shader.frag"
        -DoutputFile="shader_src.h"
        -P ${CMAKE_MODULE_PATH}/Shaders.cmake
    WORKING_DIRECTORY ${PROJECT_SOURCE_DIR}/common/gal/opengl
    COMMENT "Generating headers containing GLSL source code"
    )

add_custom_target(
    shader_headers ALL
    DEPENDS gal/opengl/shader_src.h
    )

set( GAL_SRCS
    # Common part
    draw_panel_gal.cpp
    painter.cpp
    worksheet_viewitem.cpp
    gal/graphics_abstraction_layer.cpp
    gal/stroke_font.cpp
    gal/color4d.cpp
    view/wx_view_controls.cpp
    geometry/hetriang.cpp

    # OpenGL GAL
    gal/opengl/opengl_gal.cpp
    gal/opengl/shader.cpp
    gal/opengl/vertex_item.cpp
    gal/opengl/vertex_container.cpp
    gal/opengl/cached_container.cpp
    gal/opengl/noncached_container.cpp
    gal/opengl/vertex_manager.cpp
    gal/opengl/gpu_manager.cpp
    gal/opengl/opengl_compositor.cpp

    # Cairo GAL
    gal/cairo/cairo_gal.cpp
    gal/cairo/cairo_compositor.cpp
    )

add_library( gal STATIC ${GAL_SRCS} )
add_dependencies( gal shader_headers )

add_dependencies( gal lib-dependencies )
add_dependencies( shader_headers lib-dependencies )


# Only for win32 cross compilation using MXE
if( WIN32 AND MSYS )
    add_definitions( -DGLEW_STATIC )
endif()


# A shared library subsetted from common which restricts what can go into
# a single_top link image.  By not linking to common, we control what does
# statically go into single_top link images.  My current thinking is that only
# wxWidgets should be a shared link from single top, everything else should be
# statically bound into it. Otherwise you will have DSO loading problems. After it
# sets the LIB PATHS however, we want the *.kiface modules to use shared linking.
add_library( singletop STATIC EXCLUDE_FROM_ALL
    confirm.cpp
    eda_doc.cpp
    kiway.cpp
    kiway_holder.cpp
    )


# A shared library used by multiple *.kiface files and one or two program
# launchers.  Object files can migrate into here over time, but only if they are
# surely needed and certainly used from more than one place without recompilation.
# Functions and data all need to use the #include <import_export.h> and be declared
# as APIEXPORT
set( LIB_KICAD_SRCS
    colors.cpp
    dlist.cpp
    string.cpp
    )

if( future )
add_library( lib_kicad SHARED
    )
target_link_libraries( lib_kicad
    ${wxWidgets_LIBRARIES}
    )
set_target_properties( lib_kicad PROPERTIES
    OUTPUT_NAME     ki
    )
install( TARGETS lib_kicad
    DESTINATION ${KICAD_BIN}
    COMPONENT binary
    )
endif()


set( COMMON_ABOUT_DLG_SRCS
    dialog_about/AboutDialog_main.cpp
    dialog_about/dialog_about.cpp
    dialog_about/dialog_about_base.cpp
    dialogs/dialog_display_info_HTML_base.cpp
    dialogs/dialog_exit_base.cpp
    dialogs/dialog_image_editor.cpp
    dialogs/dialog_image_editor_base.cpp
    dialogs/dialog_get_component.cpp
    dialogs/dialog_get_component_base.cpp
    dialogs/dialog_hotkeys_editor.cpp
    dialogs/dialog_hotkeys_editor_base.cpp
    dialogs/dialog_list_selector_base.cpp
    dialogs/dialog_page_settings_base.cpp
    )

set( COMMON_PAGE_LAYOUT_SRCS
    page_layout/title_block_shapes.cpp
    page_layout/class_worksheet_dataitem.cpp
    page_layout/class_worksheet_layout.cpp
    page_layout/page_layout_default_description.cpp
    page_layout/page_layout_graphic_items.cpp
    page_layout/page_layout_reader_keywords.cpp
    page_layout/page_layout_reader.cpp
    )

set( COMMON_SRCS
    ${LIB_KICAD_SRCS}
    ${COMMON_ABOUT_DLG_SRCS}
    ${COMMON_PAGE_LAYOUT_SRCS}
    base_struct.cpp
    basicframe.cpp
    bezier_curves.cpp
    bin_mod.cpp
    bitmap.cpp
    block_commande.cpp
    build_version.cpp
    class_bitmap_base.cpp
    class_colors_design_settings.cpp
    class_layer_box_selector.cpp
    class_marker_base.cpp
    class_plotter.cpp
    class_undoredo_container.cpp
    colors.cpp
    common.cpp
    common_plot_functions.cpp
    common_plotHPGL_functions.cpp
    common_plotPS_functions.cpp
    common_plotPDF_functions.cpp
    common_plotGERBER_functions.cpp
    common_plotDXF_functions.cpp
    common_plotSVG_functions.cpp
    config_params.cpp
    confirm.cpp
    copy_to_clipboard.cpp
    convert_basic_shapes_to_polygon.cpp
    dialog_shim.cpp
    displlst.cpp
    draw_frame.cpp
    draw_panel.cpp
    drawtxt.cpp
    dsnlexer.cpp
    eda_dde.cpp
    eda_doc.cpp
    filter_reader.cpp
#    findkicadhelppath.cpp.notused      deprecated, use searchhelpfilefullpath.cpp
    gestfich.cpp
    getrunningmicrosecs.cpp
    grid_tricks.cpp
    gr_basic.cpp
    hotkeys_basic.cpp
    html_messagebox.cpp
    kiface_i.cpp
    kiway.cpp
    kiway_express.cpp
    kiway_holder.cpp
    kiway_player.cpp
    lockfile.cpp
    msgpanel.cpp
    netlist_keywords.cpp
    newstroke_font.cpp
    prependpath.cpp
    project.cpp
    ptree.cpp
    reporter.cpp
    richio.cpp
    searchhelpfilefullpath.cpp
    search_stack.cpp
    selcolor.cpp
    systemdirsappend.cpp
    trigo.cpp
    utf8.cpp
    validators.cpp
    wildcards_and_files_ext.cpp
    worksheet.cpp
    wxwineda.cpp
<<<<<<< HEAD
    wxunittext.cpp
    wx_unit_input.cpp
=======
    wx_unit_binder.cpp
    wx_status_popup.cpp
>>>>>>> 8d483923
    xnode.cpp
    zoom.cpp
    )

if( TRUE OR NOT USE_KIWAY_DLLS )
#if( NOT USE_KIWAY_DLLS )
    # We DO NOT want pgm_base.cpp linked into the KIFACE, only into the KIWAY.
    # Check the map files to verify eda_pgm.o not being linked in.
    list( APPEND COMMON_SRCS pgm_base.cpp )
endif()

if( NOT HAVE_STRTOKR )
    list( APPEND COMMON_SRCS strtok_r.c )
endif()


set( COMMON_SRCS
    ${COMMON_SRCS}
    view/view.cpp
    view/view_item.cpp
    view/view_group.cpp

    math/math_util.cpp

    tool/tool_action.cpp
    tool/tool_base.cpp
    tool/tool_manager.cpp
    tool/tool_dispatcher.cpp
    tool/tool_event.cpp
    tool/tool_interactive.cpp
    tool/action_manager.cpp
    tool/context_menu.cpp

    geometry/seg.cpp
    geometry/shape_line_chain.cpp
    geometry/shape_collisions.cpp
    geometry/shape_index.cpp
    )
add_library( common STATIC ${COMMON_SRCS} )
add_dependencies( common lib-dependencies )


set( PCB_COMMON_SRCS
    base_screen.cpp
    eda_text.cpp
    class_page_info.cpp
    pcbcommon.cpp
    lset.cpp
    footprint_info.cpp
    ../pcbnew/basepcbframe.cpp
    ../pcbnew/class_board.cpp
    ../pcbnew/class_board_connected_item.cpp
    ../pcbnew/class_board_design_settings.cpp
    ../pcbnew/class_board_item.cpp
    ../pcbnew/class_dimension.cpp
    ../pcbnew/class_drawsegment.cpp
    ../pcbnew/class_drc_item.cpp
    ../pcbnew/class_edge_mod.cpp
    ../pcbnew/class_netclass.cpp
    ../pcbnew/class_netinfo_item.cpp
    ../pcbnew/class_netinfolist.cpp
    ../pcbnew/class_marker_pcb.cpp
    ../pcbnew/class_mire.cpp
    ../pcbnew/class_module.cpp
    ../pcbnew/class_pad.cpp
    ../pcbnew/class_pad_draw_functions.cpp
    ../pcbnew/class_pcb_text.cpp
    ../pcbnew/class_text_mod.cpp
    ../pcbnew/class_track.cpp
    ../pcbnew/class_zone.cpp
    ../pcbnew/class_zone_settings.cpp
    ../pcbnew/classpcb.cpp
    ../pcbnew/ratsnest_data.cpp
    ../pcbnew/ratsnest_viewitem.cpp
    ../pcbnew/collectors.cpp
    ../pcbnew/netlist_reader.cpp
    ../pcbnew/legacy_netlist_reader.cpp
    ../pcbnew/kicad_netlist_reader.cpp
    ../pcbnew/sel_layer.cpp
    ../pcbnew/pcb_plot_params.cpp
    ../pcbnew/io_mgr.cpp
    ../pcbnew/plugin.cpp
    ../pcbnew/eagle_plugin.cpp
    ../pcbnew/legacy_plugin.cpp
    ../pcbnew/kicad_plugin.cpp
    ../pcbnew/gpcb_plugin.cpp
    ../pcbnew/pcb_netlist.cpp
    ../pcbnew/specctra.cpp
    ../pcbnew/specctra_export.cpp
    ../pcbnew/specctra_keywords.cpp
    pcb_plot_params_keywords.cpp
    pcb_keywords.cpp
    ../pcbnew/pcb_parser.cpp
    fp_lib_table_keywords.cpp
    fpid.cpp
    fp_lib_table.cpp
)

set( PCB_COMMON_SRCS
    ${PCB_COMMON_SRCS}
    ../pcbnew/pcb_painter.cpp
    )

# add -DPCBNEW to compilation of these PCBNEW sources
set_source_files_properties( ${PCB_COMMON_SRCS} PROPERTIES
    COMPILE_DEFINITIONS "PCBNEW"
    )

add_library( pcbcommon STATIC ${PCB_COMMON_SRCS} )
add_dependencies( pcbcommon lib-dependencies )

# auto-generate specctra_lexer.h and specctra_keywords.cpp
make_lexer(
    ${PROJECT_SOURCE_DIR}/pcbnew/specctra.keywords
    ${PROJECT_SOURCE_DIR}/pcbnew/specctra_lexer.h
    ${PROJECT_SOURCE_DIR}/pcbnew/specctra_keywords.cpp
    DSN

    # Pass header file with dependency on *_lexer.h as extra_arg
    specctra.h
    )

add_custom_target(
    specctra_lexer_source_files ALL
    DEPENDS
        ${PROJECT_SOURCE_DIR}/pcbnew/specctra_lexer.h
        ${PROJECT_SOURCE_DIR}/pcbnew/specctra_keywords.cpp
    )

add_dependencies( pcbcommon specctra_lexer_source_files )

# auto-generate netlist_lexer.h and netlist_keywords.cpp
make_lexer(
    ${CMAKE_CURRENT_SOURCE_DIR}/netlist.keywords
    ${PROJECT_SOURCE_DIR}/include/netlist_lexer.h
    ${CMAKE_CURRENT_SOURCE_DIR}/netlist_keywords.cpp
    NL_T

    # Pass header file with dependency on *_lexer.h as extra_arg
    ${CMAKE_PROJECT_SOURCE_DIR}/pcbnew/netlist_reader.h
    )

add_custom_target(
    netlist_lexer_source_files ALL
    DEPENDS
        ${PROJECT_SOURCE_DIR}/include/netlist_lexer.h
        ${CMAKE_CURRENT_SOURCE_DIR}/netlist_keywords.cpp
    )

add_dependencies( common netlist_lexer_source_files )

# auto-generate pcb_plot_params_lexer.h and pcb_plot_params_keywords.cpp
make_lexer(
    ${CMAKE_CURRENT_SOURCE_DIR}/pcb_plot_params.keywords
    ${PROJECT_SOURCE_DIR}/include/pcb_plot_params_lexer.h
    ${CMAKE_CURRENT_SOURCE_DIR}/pcb_plot_params_keywords.cpp
    PCBPLOTPARAMS_T

    # Pass header file with dependencies on *_lexer.h as extra_arg
    ${PROJECT_SOURCE_DIR}/pcbnew/pcb_plot_params.h
    )

add_custom_target(
    pcb_plot_lexer_source_files ALL
    DEPENDS
        ${PROJECT_SOURCE_DIR}/include/pcb_plot_params_lexer.h
        ${CMAKE_CURRENT_SOURCE_DIR}/pcb_plot_params_keywords.cpp
    )

add_dependencies( pcbcommon pcb_plot_lexer_source_files )

# auto-generate pcbnew_sexpr.h and pcbnew_sexpr.cpp
make_lexer(
    ${CMAKE_CURRENT_SOURCE_DIR}/pcb.keywords
    ${PROJECT_SOURCE_DIR}/include/pcb_lexer.h
    ${CMAKE_CURRENT_SOURCE_DIR}/pcb_keywords.cpp
    PCB_KEYS_T

    # Pass header file with dependency on *_lexer.h as extra_arg
    ${PROJECT_SOURCE_DIR}/pcbnew/pcb_parser.h
    )

add_custom_target(
    pcb_lexer_source_files ALL
    DEPENDS
        ${PROJECT_SOURCE_DIR}/include/pcb_lexer.h
        ${CMAKE_CURRENT_SOURCE_DIR}/pcb_keywords.cpp
    )

add_dependencies( pcbcommon pcb_lexer_source_files )

# auto-generate pcbnew s-expression footprint library table code.
make_lexer(
    ${CMAKE_CURRENT_SOURCE_DIR}/fp_lib_table.keywords
    ${PROJECT_SOURCE_DIR}/include/fp_lib_table_lexer.h
    ${CMAKE_CURRENT_SOURCE_DIR}/fp_lib_table_keywords.cpp
    FP_LIB_TABLE_T
    )

add_custom_target(
    fp_lib_table_lexer_source_files ALL
    DEPENDS
        ${PROJECT_SOURCE_DIR}/include/fp_lib_table_lexer.h
        ${CMAKE_CURRENT_SOURCE_DIR}/fp_lib_table_keywords.cpp
    )

add_dependencies( pcbcommon fp_lib_table_lexer_source_files )

# auto-generate page layout reader s-expression page_layout_reader_lexer.h
# and title_block_reader_keywords.cpp.
make_lexer(
    ${CMAKE_CURRENT_SOURCE_DIR}/page_layout/page_layout_reader.keywords
    ${PROJECT_SOURCE_DIR}/include/page_layout_reader_lexer.h
    ${CMAKE_CURRENT_SOURCE_DIR}/page_layout/page_layout_reader_keywords.cpp
    TB_READER_T
    )

add_custom_target(
    page_layout_lexer_source_files ALL
    DEPENDS
        ${PROJECT_SOURCE_DIR}/include/page_layout_reader_lexer.h
        ${CMAKE_CURRENT_SOURCE_DIR}/page_layout/page_layout_reader_keywords.cpp
    )

add_dependencies( common page_layout_lexer_source_files )

# This one gets made only when testing.
# to build it, first enable #define STAND_ALONE at top of dsnlexer.cpp
add_executable( dsntest EXCLUDE_FROM_ALL dsnlexer.cpp )
target_link_libraries( dsntest common ${wxWidgets_LIBRARIES} rt )

add_dependencies( dsntest lib-dependencies )
<|MERGE_RESOLUTION|>--- conflicted
+++ resolved
@@ -204,14 +204,8 @@
     wildcards_and_files_ext.cpp
     worksheet.cpp
     wxwineda.cpp
-<<<<<<< HEAD
-    wxunittext.cpp
-    wx_unit_input.cpp
-=======
-    wx_unit_binder.cpp
-    wx_status_popup.cpp
->>>>>>> 8d483923
-    xnode.cpp
+	wx_unit_binder.cpp
+    wx_status_popup.cpp    xnode.cpp
     zoom.cpp
     )
 
