include_directories( BEFORE ${INC_BEFORE} )
include_directories(
    ./dialogs
    ./widgets
    ./dialog_about
    ${CAIRO_INCLUDE_DIR}
    ${GLEW_INCLUDE_DIR}
    ${GLM_INCLUDE_DIR}
    ${CURL_INCLUDE_DIRS}
    ../3d-viewer
    ../pcbnew
    ../polygon
    ${INC_AFTER}
    )


if( NOT APPLE )     # windows and linux use openssl under curl
    find_package( OpenSSL REQUIRED )
endif()


# Generate header files containing shader programs
# Order of input files is significant
add_custom_command(
    OUTPUT gal/opengl/shader_src.h
    COMMAND ${CMAKE_COMMAND}
        -DinputFiles="${PROJECT_SOURCE_DIR}/common/gal/opengl/shader.vert\\;${PROJECT_SOURCE_DIR}/common/gal/opengl/shader.frag"
        -DoutputFile="shader_src.h"
        -P ${CMAKE_MODULE_PATH}/Shaders.cmake
    WORKING_DIRECTORY ${PROJECT_SOURCE_DIR}/common/gal/opengl
    COMMENT "Generating headers containing GLSL source code"
    )

add_custom_target(
    shader_headers ALL
    DEPENDS gal/opengl/shader_src.h
    )

set( GAL_SRCS
    # Common part
    basic_gal.cpp
    draw_panel_gal.cpp
    painter.cpp
    newstroke_font.cpp
    worksheet_viewitem.cpp
    origin_viewitem.cpp
    gl_context_mgr.cpp
    gal/graphics_abstraction_layer.cpp
    gal/stroke_font.cpp
    gal/color4d.cpp
    view/view_controls_ng.cpp
    view/wx_view_controls_ng.cpp
    geometry/hetriang.cpp

    # OpenGL GAL
    gal/opengl/opengl_gal.cpp
    gal/opengl/shader.cpp
    gal/opengl/vertex_item.cpp
    gal/opengl/vertex_container.cpp
    gal/opengl/cached_container.cpp
    gal/opengl/noncached_container.cpp
    gal/opengl/vertex_manager.cpp
    gal/opengl/gpu_manager.cpp
    gal/opengl/opengl_compositor.cpp
    gal/opengl/utils.cpp

    # Cairo GAL
    gal/cairo/cairo_gal.cpp
    gal/cairo/cairo_compositor.cpp
    gal/wxdc/wxdc_gal.cpp

    )

add_library( gal STATIC ${GAL_SRCS} )
add_dependencies( gal shader_headers )
add_dependencies( gal lib-dependencies )

target_link_libraries( gal
    ${GLEW_LIBRARIES}
    ${CAIRO_LIBRARIES}
    ${PIXMAN_LIBRARY}
    ${OPENGL_LIBRARIES}
)


# Only for win32 cross compilation using MXE
if( WIN32 AND MSYS )
    add_definitions( -DGLEW_STATIC )
endif()


# A shared library subsetted from common which restricts what can go into
# a single_top link image.  By not linking to common, we control what does
# statically go into single_top link images.  My current thinking is that only
# wxWidgets should be a shared link from single top, everything else should be
# statically bound into it. Otherwise you will have DSO loading problems. After it
# sets the LIB PATHS however, we want the *.kiface modules to use shared linking.
add_library( singletop STATIC EXCLUDE_FROM_ALL
    confirm.cpp
    eda_doc.cpp
    kiway.cpp
    kiway_holder.cpp
    )


# A shared library used by multiple *.kiface files and one or two program
# launchers.  Object files can migrate into here over time, but only if they are
# surely needed and certainly used from more than one place without recompilation.
# Functions and data all need to use the #include <import_export.h> and be declared
# as APIEXPORT
set( LIB_KICAD_SRCS
    colors.cpp
    dlist.cpp
    string.cpp
    )

if( future )
add_library( lib_kicad SHARED
    )
target_link_libraries( lib_kicad
    ${wxWidgets_LIBRARIES}
    )
set_target_properties( lib_kicad PROPERTIES
    OUTPUT_NAME     ki
    )
install( TARGETS lib_kicad
    DESTINATION ${KICAD_BIN}
    COMPONENT binary
    )
endif()


# KiCad build version string defaults to undefined which forces the build version header
# command to look for Bazaar to create the version string header.
set( KICAD_BUILD_VERSION "" CACHE STRING "Version string defined at configuration time." )

# Generate version header file.
add_custom_target(
    version_header ALL
    COMMAND ${CMAKE_COMMAND}
        -DKICAD_BUILD_VERSION=${KICAD_BUILD_VERSION}
        -DOUTPUT_FILE=${CMAKE_BINARY_DIR}/kicad_build_version.h
        -DSRC_PATH=${PROJECT_SOURCE_DIR}
        -DCMAKE_MODULE_PATH=${CMAKE_MODULE_PATH}
        -P ${CMAKE_MODULE_PATH}/WriteVersionHeader.cmake
    WORKING_DIRECTORY ${CMAKE_BINARY_DIR}
    COMMENT "Generating version string header"
    )

set( COMMON_ABOUT_DLG_SRCS
    dialog_about/AboutDialog_main.cpp
    dialog_about/dialog_about.cpp
    dialog_about/dialog_about_base.cpp
    )

set( COMMON_DLG_SRCS
    dialogs/dialog_display_info_HTML_base.cpp
    dialogs/dialog_exit_base.cpp
    dialogs/dialog_image_editor.cpp
    dialogs/dialog_image_editor_base.cpp
    dialogs/dialog_get_component.cpp
    dialogs/dialog_get_component_base.cpp
    dialogs/dialog_hotkeys_editor.cpp
    dialogs/dialog_hotkeys_editor_base.cpp
    dialogs/dialog_list_selector_base.cpp
    dialogs/dialog_page_settings_base.cpp
    dialogs/dialog_env_var_config_base.cpp
    dialogs/dialog_env_var_config.cpp
    dialogs/wx_html_report_panel_base.cpp
    dialogs/wx_html_report_panel.cpp
    )

set( COMMON_WIDGET_SRCS
    widgets/mathplot.cpp
    widgets/widget_hotkey_list.cpp
    )

set( COMMON_PAGE_LAYOUT_SRCS
    page_layout/title_block_shapes.cpp
    page_layout/class_worksheet_dataitem.cpp
    page_layout/class_worksheet_layout.cpp
    page_layout/page_layout_default_description.cpp
    page_layout/page_layout_graphic_items.cpp
    page_layout/page_layout_reader_keywords.cpp
    page_layout/page_layout_reader.cpp
    )

set( COMMON_SRCS
    ${LIB_KICAD_SRCS}
    ${COMMON_ABOUT_DLG_SRCS}
    ${COMMON_DLG_SRCS}
    ${COMMON_WIDGET_SRCS}
    ${COMMON_PAGE_LAYOUT_SRCS}
    base_struct.cpp
    basicframe.cpp
    bezier_curves.cpp
    bin_mod.cpp
    bitmap.cpp
    block_commande.cpp
    build_version.cpp
    class_bitmap_base.cpp
    class_colors_design_settings.cpp
    class_layer_box_selector.cpp
    class_marker_base.cpp
    class_plotter.cpp
    class_undoredo_container.cpp
    colors.cpp
    commit.cpp
    common.cpp
    common_plot_functions.cpp
    common_plotHPGL_functions.cpp
    common_plotPS_functions.cpp
    common_plotPDF_functions.cpp
    common_plotGERBER_functions.cpp
    common_plotDXF_functions.cpp
    common_plotSVG_functions.cpp
    config_params.cpp
    confirm.cpp
    copy_to_clipboard.cpp
    convert_basic_shapes_to_polygon.cpp
    dialog_shim.cpp
    displlst.cpp
    draw_frame.cpp
    draw_panel.cpp
    drawtxt.cpp
    dsnlexer.cpp
    eda_dde.cpp
    eda_doc.cpp
    eda_pattern_match.cpp
    exceptions.cpp
    filter_reader.cpp
#    findkicadhelppath.cpp.notused      deprecated, use searchhelpfilefullpath.cpp
    gbr_metadata.cpp
    gestfich.cpp
    getrunningmicrosecs.cpp
    grid_tricks.cpp
    gr_basic.cpp
    hotkeys_basic.cpp
    html_messagebox.cpp
    kiface_i.cpp
    kiway.cpp
    kiway_express.cpp
    kiway_holder.cpp
    kiway_player.cpp
    lockfile.cpp
    msgpanel.cpp
    netlist_keywords.cpp
    prependpath.cpp
    project.cpp
    properties.cpp
    ptree.cpp
    reporter.cpp
    richio.cpp
    searchhelpfilefullpath.cpp
    search_stack.cpp
    selcolor.cpp
    systemdirsappend.cpp
    trigo.cpp
    utf8.cpp
    validators.cpp
    wildcards_and_files_ext.cpp
    worksheet.cpp
    wxwineda.cpp
    wx_unit_binder.cpp
    wx_status_popup.cpp
    xnode.cpp
    zoom.cpp
    )

if( TRUE OR NOT USE_KIWAY_DLLS )
#if( NOT USE_KIWAY_DLLS )
    # We DO NOT want pgm_base.cpp linked into the KIFACE, only into the KIWAY.
    # Check the map files to verify eda_pgm.o not being linked in.
    list( APPEND COMMON_SRCS pgm_base.cpp )
endif()

if( NOT HAVE_STRTOKR )
    list( APPEND COMMON_SRCS strtok_r.c )
endif()


set( COMMON_SRCS
    ${COMMON_SRCS}
<<<<<<< HEAD
    kicad_curl/kicad_curl.cpp
    kicad_curl/kicad_curl_easy.cpp

    view/view.cpp
    view/view_item.cpp
=======
    view/view_ng.cpp
#    view/view_item.cpp
>>>>>>> d1fc252b
    view/view_group.cpp
    view/view_overlay.cpp

    math/math_util.cpp

    tool/tool_action.cpp
    tool/tool_base.cpp
    tool/tool_manager.cpp
    tool/tool_dispatcher.cpp
    tool/tool_event.cpp
    tool/tool_interactive.cpp
    tool/action_manager.cpp
    tool/context_menu.cpp

    geometry/seg.cpp
    geometry/shape.cpp
    geometry/shape_line_chain.cpp
    geometry/shape_poly_set.cpp
    geometry/shape_collisions.cpp
    geometry/shape_file_io.cpp
    geometry/convex_hull.cpp
    )
add_library( common STATIC ${COMMON_SRCS} )
add_dependencies( common lib-dependencies )
add_dependencies( common version_header )
target_link_libraries( common
    ${Boost_LIBRARIES}
    ${CURL_LIBRARIES}
    ${OPENSSL_LIBRARIES}        # empty on Apple
    )


set( PCB_COMMON_SRCS
    base_screen.cpp
    eda_text.cpp
    class_page_info.cpp
    pcbcommon.cpp
    lset.cpp
    footprint_info.cpp
    ../pcbnew/pcb_view.cpp
    ../pcbnew/basepcbframe.cpp
    ../pcbnew/class_board.cpp
    ../pcbnew/class_board_connected_item.cpp
    ../pcbnew/class_board_design_settings.cpp
    ../pcbnew/class_board_item.cpp
    ../pcbnew/class_dimension.cpp
    ../pcbnew/class_drawsegment.cpp
    ../pcbnew/class_drc_item.cpp
    ../pcbnew/class_edge_mod.cpp
    ../pcbnew/class_netclass.cpp
    ../pcbnew/class_netinfo_item.cpp
    ../pcbnew/class_netinfolist.cpp
    ../pcbnew/class_marker_pcb.cpp
    ../pcbnew/class_mire.cpp
    ../pcbnew/class_module.cpp
    ../pcbnew/class_pad.cpp
    ../pcbnew/class_pad_draw_functions.cpp
    ../pcbnew/class_pcb_text.cpp
    ../pcbnew/class_text_mod.cpp
    ../pcbnew/class_track.cpp
    ../pcbnew/class_zone.cpp
    ../pcbnew/class_zone_settings.cpp
    ../pcbnew/classpcb.cpp
    ../pcbnew/ratsnest_data.cpp
    ../pcbnew/ratsnest_viewitem.cpp
    ../pcbnew/collectors.cpp
    ../pcbnew/netlist_reader.cpp
    ../pcbnew/legacy_netlist_reader.cpp
    ../pcbnew/kicad_netlist_reader.cpp
    ../pcbnew/sel_layer.cpp
    ../pcbnew/pcb_plot_params.cpp
    ../pcbnew/io_mgr.cpp
    ../pcbnew/plugin.cpp
    ../pcbnew/eagle_plugin.cpp
    ../pcbnew/legacy_plugin.cpp
    ../pcbnew/kicad_plugin.cpp
    ../pcbnew/gpcb_plugin.cpp
    ../pcbnew/pcb_netlist.cpp
    ../pcbnew/specctra.cpp
    ../pcbnew/specctra_export.cpp
    ../pcbnew/specctra_keywords.cpp
    pcb_plot_params_keywords.cpp
    pcb_keywords.cpp
    ../pcbnew/pcb_parser.cpp
    fp_lib_table_keywords.cpp
    fpid.cpp
    fp_lib_table.cpp
)

set( PCB_COMMON_SRCS
    ${PCB_COMMON_SRCS}
    ../pcbnew/pcb_painter.cpp
    )

# add -DPCBNEW to compilation of these PCBNEW sources
set_source_files_properties( ${PCB_COMMON_SRCS} PROPERTIES
    COMPILE_DEFINITIONS "PCBNEW"
    )

add_library( pcbcommon STATIC ${PCB_COMMON_SRCS} )
add_dependencies( pcbcommon lib-dependencies )

# auto-generate specctra_lexer.h and specctra_keywords.cpp
make_lexer(
    ${PROJECT_SOURCE_DIR}/pcbnew/specctra.keywords
    ${PROJECT_SOURCE_DIR}/pcbnew/specctra_lexer.h
    ${PROJECT_SOURCE_DIR}/pcbnew/specctra_keywords.cpp
    DSN

    # Pass header file with dependency on *_lexer.h as extra_arg
    specctra.h
    )

add_custom_target(
    specctra_lexer_source_files ALL
    DEPENDS
        ${PROJECT_SOURCE_DIR}/pcbnew/specctra_lexer.h
        ${PROJECT_SOURCE_DIR}/pcbnew/specctra_keywords.cpp
    )

add_dependencies( pcbcommon specctra_lexer_source_files )

# auto-generate netlist_lexer.h and netlist_keywords.cpp
make_lexer(
    ${CMAKE_CURRENT_SOURCE_DIR}/netlist.keywords
    ${PROJECT_SOURCE_DIR}/include/netlist_lexer.h
    ${CMAKE_CURRENT_SOURCE_DIR}/netlist_keywords.cpp
    NL_T

    # Pass header file with dependency on *_lexer.h as extra_arg
    ${CMAKE_PROJECT_SOURCE_DIR}/pcbnew/netlist_reader.h
    )

add_custom_target(
    netlist_lexer_source_files ALL
    DEPENDS
        ${PROJECT_SOURCE_DIR}/include/netlist_lexer.h
        ${CMAKE_CURRENT_SOURCE_DIR}/netlist_keywords.cpp
    )

add_dependencies( common netlist_lexer_source_files )
add_dependencies( pcbcommon netlist_lexer_source_files )

# auto-generate pcb_plot_params_lexer.h and pcb_plot_params_keywords.cpp
make_lexer(
    ${CMAKE_CURRENT_SOURCE_DIR}/pcb_plot_params.keywords
    ${PROJECT_SOURCE_DIR}/include/pcb_plot_params_lexer.h
    ${CMAKE_CURRENT_SOURCE_DIR}/pcb_plot_params_keywords.cpp
    PCBPLOTPARAMS_T

    # Pass header file with dependencies on *_lexer.h as extra_arg
    ${PROJECT_SOURCE_DIR}/pcbnew/pcb_plot_params.h
    )

add_custom_target(
    pcb_plot_lexer_source_files ALL
    DEPENDS
        ${PROJECT_SOURCE_DIR}/include/pcb_plot_params_lexer.h
        ${CMAKE_CURRENT_SOURCE_DIR}/pcb_plot_params_keywords.cpp
    )

add_dependencies( pcbcommon pcb_plot_lexer_source_files )

# auto-generate pcbnew_sexpr.h and pcbnew_sexpr.cpp
make_lexer(
    ${CMAKE_CURRENT_SOURCE_DIR}/pcb.keywords
    ${PROJECT_SOURCE_DIR}/include/pcb_lexer.h
    ${CMAKE_CURRENT_SOURCE_DIR}/pcb_keywords.cpp
    PCB_KEYS_T

    # Pass header file with dependency on *_lexer.h as extra_arg
    ${PROJECT_SOURCE_DIR}/pcbnew/pcb_parser.h
    )

add_custom_target(
    pcb_lexer_source_files ALL
    DEPENDS
        ${PROJECT_SOURCE_DIR}/include/pcb_lexer.h
        ${CMAKE_CURRENT_SOURCE_DIR}/pcb_keywords.cpp
    )

add_dependencies( pcbcommon pcb_lexer_source_files )

# auto-generate pcbnew s-expression footprint library table code.
make_lexer(
    ${CMAKE_CURRENT_SOURCE_DIR}/fp_lib_table.keywords
    ${PROJECT_SOURCE_DIR}/include/fp_lib_table_lexer.h
    ${CMAKE_CURRENT_SOURCE_DIR}/fp_lib_table_keywords.cpp
    FP_LIB_TABLE_T
    )

add_custom_target(
    fp_lib_table_lexer_source_files ALL
    DEPENDS
        ${PROJECT_SOURCE_DIR}/include/fp_lib_table_lexer.h
        ${CMAKE_CURRENT_SOURCE_DIR}/fp_lib_table_keywords.cpp
    )

add_dependencies( pcbcommon fp_lib_table_lexer_source_files )

# auto-generate page layout reader s-expression page_layout_reader_lexer.h
# and title_block_reader_keywords.cpp.
make_lexer(
    ${CMAKE_CURRENT_SOURCE_DIR}/page_layout/page_layout_reader.keywords
    ${PROJECT_SOURCE_DIR}/include/page_layout_reader_lexer.h
    ${CMAKE_CURRENT_SOURCE_DIR}/page_layout/page_layout_reader_keywords.cpp
    TB_READER_T
    )

add_custom_target(
    page_layout_lexer_source_files ALL
    DEPENDS
        ${PROJECT_SOURCE_DIR}/include/page_layout_reader_lexer.h
        ${CMAKE_CURRENT_SOURCE_DIR}/page_layout/page_layout_reader_keywords.cpp
    )

add_dependencies( common page_layout_lexer_source_files )

# This one gets made only when testing.
# to build it, first enable #define STAND_ALONE at top of dsnlexer.cpp
add_executable( dsntest EXCLUDE_FROM_ALL dsnlexer.cpp )
target_link_libraries( dsntest common ${wxWidgets_LIBRARIES} rt )

add_dependencies( dsntest lib-dependencies )

target_link_libraries( pcbcommon 3d-viewer )


# _kiway.so
if( false ) # future
#if( KICAD_SCRIPTING OR KICAD_SCRIPTING_MODULES )

    set( SWIG_FLAGS
        -I${CMAKE_CURRENT_SOURCE_DIR}/../include
        )

    if( DEBUG )
        set( SWIG_FLAGS ${SWIG_FLAGS} -DDEBUG )
    endif()

    # call SWIG in C++ mode: https://cmake.org/cmake/help/v3.2/module/UseSWIG.html
    set_source_files_properties( swig/kiway.i PROPERTIES CPLUSPLUS ON )

    # collect CFLAGS , and pass them to swig later
    get_directory_property( DirDefs DIRECTORY ${CMAKE_CURRENT_SOURCE_DIR} COMPILE_DEFINITIONS )
    foreach( d ${DirDefs} )
        set( SWIG_FLAGS ${SWIG_FLAGS} -D${d} )
    endforeach()

    set( CMAKE_SWIG_FLAGS ${SWIG_FLAGS} )

    include_directories( BEFORE ${INC_BEFORE} )
    include_directories(
        ../common
        ${INC_AFTER}
        )

    set( SWIG_MODULE_kiway_EXTRA_DEPS
        ../common/swig/ki_exception.i
        ../common/swig/kicad.i
        )

    swig_add_module( kiway python
        swig/kiway.i
        )

    swig_link_libraries( kiway
        common
        bitmaps
        ${wxWidgets_LIBRARIES}
        ${PYTHON_LIBRARIES}
        )

    set_source_files_properties( ${swig_generated_file_fullname} PROPERTIES
        # See section 16.3 "The SWIG runtime code"
        # http://www.swig.org/Doc3.0/SWIGDocumentation.html#Modules_nn2
        COMPILE_FLAGS "-DSWIG_TYPE_TABLE=WXPYTHON_TYPE_TABLE -Wno-delete-non-virtual-dtor"
        )

    if( MAKE_LINK_MAPS )
        set_target_properties( _kiway PROPERTIES
            LINK_FLAGS "${TO_LINKER},-cref ${TO_LINKER},-Map=_kiway.so.map"
            )
    endif()

endif()<|MERGE_RESOLUTION|>--- conflicted
+++ resolved
@@ -48,8 +48,8 @@
     gal/graphics_abstraction_layer.cpp
     gal/stroke_font.cpp
     gal/color4d.cpp
-    view/view_controls_ng.cpp
-    view/wx_view_controls_ng.cpp
+    view/view_controls.cpp
+    view/wx_view_controls.cpp
     geometry/hetriang.cpp
 
     # OpenGL GAL
@@ -67,8 +67,6 @@
     # Cairo GAL
     gal/cairo/cairo_gal.cpp
     gal/cairo/cairo_compositor.cpp
-    gal/wxdc/wxdc_gal.cpp
-
     )
 
 add_library( gal STATIC ${GAL_SRCS} )
@@ -281,18 +279,12 @@
 
 set( COMMON_SRCS
     ${COMMON_SRCS}
-<<<<<<< HEAD
     kicad_curl/kicad_curl.cpp
     kicad_curl/kicad_curl_easy.cpp
-
+    view/view_ng.cpp
     view/view.cpp
     view/view_item.cpp
-=======
-    view/view_ng.cpp
-#    view/view_item.cpp
->>>>>>> d1fc252b
     view/view_group.cpp
-    view/view_overlay.cpp
 
     math/math_util.cpp
 
@@ -330,7 +322,6 @@
     pcbcommon.cpp
     lset.cpp
     footprint_info.cpp
-    ../pcbnew/pcb_view.cpp
     ../pcbnew/basepcbframe.cpp
     ../pcbnew/class_board.cpp
     ../pcbnew/class_board_connected_item.cpp
