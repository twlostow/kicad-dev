/*
 * This program source code file is part of KiCad, a free EDA CAD application.
 *
 * Copyright (C) 2013 CERN
 * @author Maciej Suminski <maciej.suminski@cern.ch>
 *
 * This program is free software; you can redistribute it and/or
 * modify it under the terms of the GNU General Public License
 * as published by the Free Software Foundation; either version 2
 * of the License, or (at your option) any later version.
 *
 * This program is distributed in the hope that it will be useful,
 * but WITHOUT ANY WARRANTY; without even the implied warranty of
 * MERCHANTABILITY or FITNESS FOR A PARTICULAR PURPOSE.  See the
 * GNU General Public License for more details.
 *
 * You should have received a copy of the GNU General Public License
 * along with this program; if not, you may find one here:
 * http://www.gnu.org/licenses/old-licenses/gpl-2.0.html
 * or you may search the http://www.gnu.org website for the version 2 license,
 * or you may write to the Free Software Foundation, Inc.,
 * 51 Franklin Street, Fifth Floor, Boston, MA  02110-1301, USA
 *
 */

/**
 * @file view_group.cpp
 * @brief VIEW_GROUP extends VIEW_ITEM by possibility of grouping items into a single object.
 * VIEW_GROUP does not take over ownership of the held items. The main purpose of this class is
 * to group items and draw them on a single layer (in particular the overlay).
 */

#include <set>
#include <algorithm>
#include <view/view_item_ng.h>
#include <view/view_group.h>
#include <view/view_ng.h>
#include <painter.h>
#include <gal/graphics_abstraction_layer.h>
#include <layers_id_colors_and_visibility.h>

using namespace KIGFX;

VIEW_GROUP::VIEW_GROUP( VIEW_BASE* aView ) :
    m_layer( ITEM_GAL_LAYER( GP_OVERLAY ) )
{
    m_view = aView;
}


VIEW_GROUP::~VIEW_GROUP()
{
}


void VIEW_GROUP::Add( VIEW_ITEM_NG* aItem )
{
    m_items.insert( aItem );
    ViewUpdate();
}


void VIEW_GROUP::Remove( VIEW_ITEM_NG* aItem )
{
    m_items.erase( aItem );
    ViewUpdate();
}


void VIEW_GROUP::Clear()
{
    m_items.clear();
    ViewUpdate();
}


unsigned int VIEW_GROUP::GetSize() const
{
    return m_items.size();
}


const BOX2I VIEW_GROUP::ngViewBBox() const
{
    BOX2I maxBox;

    maxBox.SetMaximum();
    return maxBox;
}

void VIEW_GROUP::ngViewGetLayers( int aLayers[], int& aCount ) const
{
    aLayers[0] = VIEW_BASE::DEFAULT_OVERLAY;
    aCount = 1;
}

void VIEW_GROUP::ngViewDraw( int aLayer, VIEW_BASE* aView ) const
{
    PAINTER* painter = aView->GetPainter();
    GAL *gal = aView->GetGAL();

    // Draw all items immediately (without caching)
<<<<<<< HEAD
    for( VIEW_ITEM* item : m_items )
=======
    BOOST_FOREACH( VIEW_ITEM_NG* item, m_items )
>>>>>>> d1fc252b
    {
        gal->PushDepth();

        int layers[16], layers_count;
        item->ngViewGetLayers( layers, layers_count );

        for( int i = 0; i < layers_count; i++ )
        {
            gal->AdvanceDepth();

            if( !painter->Draw( item, layers[i] ) )
                item->ngViewDraw( layers[i], aView ); // Alternative drawing method
        }

        gal->PopDepth();
    }
}

#if 0

#endif

void VIEW_GROUP::FreeItems()
{
<<<<<<< HEAD
    for( VIEW_ITEM* item : m_items )
=======
    BOOST_FOREACH( VIEW_ITEM_NG* item, m_items )
>>>>>>> d1fc252b
    {
        delete item;
    }

    Clear();
}

#if 0

void VIEW_GROUP::ItemsSetVisibility( bool aVisible )
{
/*    std::set<VIEW_ITEM*>::const_iterator it, it_end;

    for( it = m_items.begin(), it_end = m_items.end(); it != it_end; ++it )
        (*it)->ViewSetVisible( aVisible );*/
}


void VIEW_GROUP::ItemsViewUpdate( VIEW_ITEM::VIEW_UPDATE_FLAGS aFlags )
{
/*    std::set<VIEW_ITEM*>::const_iterator it, it_end;

    for( it = m_items.begin(), it_end = m_items.end(); it != it_end; ++it )
        (*it)->ViewUpdate( aFlags );*/
}
#endif


void VIEW_GROUP::updateBbox()
{
    // Save the used VIEW, as it used nulled during Remove()
    VIEW_BASE* view = m_view;

    // Reinsert the group, so the bounding box can be updated
    view->Remove( this );
    view->Add( this );
}<|MERGE_RESOLUTION|>--- conflicted
+++ resolved
@@ -56,21 +56,18 @@
 void VIEW_GROUP::Add( VIEW_ITEM_NG* aItem )
 {
     m_items.insert( aItem );
-    ViewUpdate();
 }
 
 
 void VIEW_GROUP::Remove( VIEW_ITEM_NG* aItem )
 {
     m_items.erase( aItem );
-    ViewUpdate();
 }
 
 
 void VIEW_GROUP::Clear()
 {
     m_items.clear();
-    ViewUpdate();
 }
 
 
@@ -100,15 +97,11 @@
     GAL *gal = aView->GetGAL();
 
     // Draw all items immediately (without caching)
-<<<<<<< HEAD
-    for( VIEW_ITEM* item : m_items )
-=======
-    BOOST_FOREACH( VIEW_ITEM_NG* item, m_items )
->>>>>>> d1fc252b
+    for( VIEW_ITEM_NG* item : m_items )
     {
         gal->PushDepth();
 
-        int layers[16], layers_count;
+        int layers[VIEW::VIEW_MAX_LAYERS], layers_count;
         item->ngViewGetLayers( layers, layers_count );
 
         for( int i = 0; i < layers_count; i++ )
@@ -129,16 +122,11 @@
 
 void VIEW_GROUP::FreeItems()
 {
-<<<<<<< HEAD
     for( VIEW_ITEM* item : m_items )
-=======
-    BOOST_FOREACH( VIEW_ITEM_NG* item, m_items )
->>>>>>> d1fc252b
     {
         delete item;
     }
-
-    Clear();
+    m_items.clear();
 }
 
 #if 0
