--- conflicted
+++ resolved
@@ -410,13 +410,10 @@
             AddTemplateFieldName( fld );
         }
     }
-<<<<<<< HEAD
 */
-=======
 
     SaveSettings( config() );  // save values shared by eeschema applications.
 
->>>>>>> 117bf54f
     m_canvas->Refresh( true );
 }
 
