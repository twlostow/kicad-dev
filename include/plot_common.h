/**
 * Common plot library \n
 * Plot settings, and plotting engines (Postscript, Gerber, HPGL and DXF)
 *
 * @file plot_common.h
 */

#ifndef PLOT_COMMON_H_
#define PLOT_COMMON_H_

#include <vector>
#include <vector2d.h>
#include <drawtxt.h>
#include <common.h>         // PAGE_INFO
#include <eda_text.h>       // FILL_T

/**
 * Enum PlotFormat
 * is the set of supported output plot formats.  They should be kept in order
 * of the radio buttons in the plot panel/windows.
 */
enum PlotFormat {
    PLOT_FORMAT_HPGL,
    PLOT_FORMAT_GERBER,
    PLOT_FORMAT_POST,
    PLOT_FORMAT_DXF,
    PLOT_FORMAT_PDF
};

/**
 * Enum for choosing which kind of text to output with the PSLIKE
 * plotters. You can:
 * 1) only use the internal vector font
 * 2) only use native postscript fonts
 * 3) use the internal vector font and add 'phantom' text to aid
 *    searching
 *
 * This is recognized by the DXF driver too, where NATIVE emits
 * TEXT entities instead of stroking the text
 */
enum PlotTextMode {
    PLOTTEXTMODE_STROKE,
    PLOTTEXTMODE_NATIVE,
    PLOTTEXTMODE_PHANTOM
};


/**
 * Base plotter engine class. General rule: all the interface with the caller
 * is done in IU, the IU size is specified with SetViewport. Internal and
 * output processing is usually done in decimils (or whatever unit the
 * effective engine class need to use)
 */
class PLOTTER
{
public:
    static const int DEFAULT_LINE_WIDTH = -1;

    PLOTTER( );

    virtual ~PLOTTER()
    {
        // Emergency cleanup
        if( outputFile )
        {
            fclose( outputFile );
        }
    }

    /**
     * Returns the effective plot engine in use. It's not very OO but for
     * now is required since some things are only done with some output devices
     * (like drill marks, emitted only for postscript
     */
    virtual PlotFormat GetPlotterType() const = 0;

    virtual bool StartPlot( FILE* fout ) = 0;
    virtual bool EndPlot() = 0;

    virtual void SetNegative( bool _negative )
    {
        negativeMode = _negative;
    }

    virtual void SetColorMode( bool _color_mode )
    {
        colorMode = _color_mode;
    }

    bool GetColorMode() const
    {
        return colorMode;
    }

    virtual void SetPageSettings( const PAGE_INFO& aPageSettings );

    /**
     * Set the line width for the next drawing.
     * @param width is specified in IUs
     */
    virtual void SetCurrentLineWidth( int width ) = 0;

    /**
     * Set the default line width. Used at the beginning and when a width
     * of -1 (DEFAULT_LINE_WIDTH) is requested.
     * @param width is specified in IUs
     */
    virtual void SetDefaultLineWidth( int width ) = 0;

    virtual int GetCurrentLineWidth() const
    {
        return currentPenWidth;
    }

    virtual void SetColor( EDA_COLOR_T color ) = 0;

    virtual void SetDash( bool dashed ) = 0;

    /** PLEASE NOTE: the plot width adjustment is actually done by the
     * pcbnew routines, the plotter class only carry it along!
     * XXX In fact it's only used during postscript plot, I'd move this
     * variable as a static in pcbnew/plot_rtn.cpp. Also: why it's double?
     * it's added to pad/track size and it's specified in IU, so it should
     * be an int */
    virtual void SetPlotWidthAdj( double width )
    {
    }

    virtual double GetPlotWidthAdj()
    {
        return 0.;
    }

    virtual void SetCreator( const wxString& _creator )
    {
        creator = _creator;
    }

    virtual void SetFilename( const wxString& _filename )
    {
        filename = _filename;
    }

    /**
     * Set the plot offset and scaling for the current plot
     * @param aIusPerDecimil gives the scaling factor from IUs to device
     *		units
     * @param aScale is the user set plot scaling factor (either explicitly
     * 		or using 'fit to A4')
     * @param aMirror flips the plot in the Y direction (useful for toner
     * 		transfers or some kind of film)
     */
    virtual void SetViewport( const wxPoint& aOffset, double aIusPerDecimil,
	    double aScale, bool aMirror ) = 0;

    /**
     * The IUs per decimil are an essential scaling factor when
     * plotting; they are set and saved when establishing the viewport.
     * Here they can be get back again
     */
    double GetIUsPerDecimil() const { return m_IUsPerDecimil; }

    // Low level primitives
    virtual void Rect( const wxPoint& p1, const wxPoint& p2, FILL_T fill,
                       int width = DEFAULT_LINE_WIDTH ) = 0;
    virtual void Circle( const wxPoint& pos, int diametre, FILL_T fill,
                         int width = DEFAULT_LINE_WIDTH ) = 0;
    virtual void Arc( const wxPoint& centre, int StAngle, int EndAngle, int rayon,
                      FILL_T fill, int width = DEFAULT_LINE_WIDTH );

    /**
     * moveto/lineto primitive, moves the 'pen' to the specified direction
     * @param plume specifies the kind of motion: 'U' only moves the pen,
     * 		'D' draw a line from the current position and 'Z' finish
     *		the drawing and returns the 'pen' to rest (flushes the trace)
     */
    virtual void PenTo( const wxPoint& pos, char plume ) = 0;

    // Convenience functions for PenTo
    void MoveTo( const wxPoint& pos )
    {
        PenTo( pos, 'U' );
    }

    void LineTo( const wxPoint& pos )
    {
        PenTo( pos, 'D' );
    }

    void FinishTo( const wxPoint& pos )
    {
        PenTo( pos, 'D' );
        PenTo( pos, 'Z' );
    }

    void PenFinish()
    {
        // The point is not important with Z motion
        PenTo( wxPoint( 0, 0 ), 'Z' );
    }

    /**
     * Function PlotPoly
     * @brief Draw a polygon ( filled or not )
     * @param aCornerList = corners list
     * @param aFill = type of fill
     * @param aWidth = line width
     */
    virtual void PlotPoly( const std::vector< wxPoint >& aCornerList, FILL_T aFill,
			   int aWidth = DEFAULT_LINE_WIDTH ) = 0;

    /**
     * Function PlotImage
     * Only Postscript plotters can plot bitmaps
     * for plotters that cannot plot a bitmap, a rectangle is plotted
     * @brief Draw an image bitmap
     * @param aImage = the bitmap
     * @param aPos = position of the center of the bitmap
     * @param aScaleFactor = the scale factor to apply to the bitmap size
     *                      (this is not the plot scale factor)
     */
    virtual void PlotImage( const wxImage & aImage, const wxPoint& aPos,
                            double aScaleFactor );

    // Higher level primitives -- can be drawn as line, sketch or 'filled'
    virtual void ThickSegment( const wxPoint& start, const wxPoint& end, int width,
                               EDA_DRAW_MODE_T tracemode );
    virtual void ThickArc( const wxPoint& centre, int StAngle, int EndAngle, int rayon,
                           int width, EDA_DRAW_MODE_T tracemode );
    virtual void ThickRect( const wxPoint& p1, const wxPoint& p2, int width,
                            EDA_DRAW_MODE_T tracemode );
    virtual void ThickCircle( const wxPoint& pos, int diametre, int width,
                              EDA_DRAW_MODE_T tracemode );

    // Flash primitives
    virtual void FlashPadCircle( const wxPoint& pos, int diametre,
                                 EDA_DRAW_MODE_T trace_mode ) = 0;
    virtual void FlashPadOval( const wxPoint& pos, const wxSize& size, int orient,
                               EDA_DRAW_MODE_T trace_mode ) = 0;
    virtual void FlashPadRect( const wxPoint& pos, const wxSize& size,
                               int orient, EDA_DRAW_MODE_T trace_mode ) = 0;

    /** virtual function FlashPadTrapez
     * flash a trapezoidal pad
     * @param aPadPos = the position of the shape
     * @param aCorners = the list of 4 corners positions,
     * 		relative to the shape position, pad orientation 0
     * @param aPadOrient = the rotation of the shape
     * @param aTrace_Mode = FILLED or SKETCH
     */
    virtual void FlashPadTrapez( const wxPoint& aPadPos, const wxPoint *aCorners,
                                 int aPadOrient, EDA_DRAW_MODE_T aTrace_Mode ) = 0;


    /**
     * Draws text with the plotter. For convenience it accept the color to use
     */
    virtual void Text( const wxPoint&              aPos,
                       enum EDA_COLOR_T            aColor,
                       const wxString&             aText,
                       int                         aOrient,
                       const wxSize&               aSize,
                       enum EDA_TEXT_HJUSTIFY_T    aH_justify,
                       enum EDA_TEXT_VJUSTIFY_T    aV_justify,
                       int                         aWidth,
                       bool                        aItalic,
                       bool                        aBold );

    /**
     * Draw a marker (used for the drill map)
     */
    static const unsigned MARKER_COUNT = 58;
    void Marker( const wxPoint& position, int diametre, unsigned aShapeId );

    /**
     * Function SetLayerPolarity
     * sets current Gerber layer polarity to positive or negative
     * by writing \%LPD*\% or \%LPC*\% to the Gerber file, respectively.
     * (obviously starts a new Gerber layer, too)
     * @param aPositive is the layer polarity and true for positive.
     * It's not useful with most other plotter since they can't 'scratch'
     * the film like photoplotter imagers do
     */
    virtual void SetLayerPolarity( bool aPositive )
    {
        // NOP for most plotters
    }

    /**
     * Change the current text mode. See the PlotTextMode
     * explanation at the beginning of the file
     */
    virtual void SetTextMode( PlotTextMode mode )
    {
	// NOP for most plotters
    }

protected:
    // These are marker subcomponents
    void markerCircle( const wxPoint& pos, int radius );
    void markerHBar( const wxPoint& pos, int radius );
    void markerSlash( const wxPoint& pos, int radius );
    void markerBackSlash( const wxPoint& pos, int radius );
    void markerVBar( const wxPoint& pos, int radius );
    void markerSquare( const wxPoint& position, int radius );
    void markerLozenge( const wxPoint& position, int radius );

    // Helper function for sketched filler segment
    void segmentAsOval( const wxPoint& start, const wxPoint& end, int width,
                          EDA_DRAW_MODE_T tracemode );
    void sketchOval( const wxPoint& pos, const wxSize& size, int orient,
                      int width );

    // Coordinate and scaling conversion functions
    virtual DPOINT userToDeviceCoordinates( const wxPoint& pos );
    virtual DPOINT userToDeviceSize( const wxSize& size );
    virtual double userToDeviceSize( double size );

    /// Plot scale - chosen by the user (even implicitly with 'fit in a4')
    double        plotScale;

    /* Device scale (how many IUs in a decimil - always); it's a double
     * because in eeschema there are 0.1 IUs in a decimil (eeschema
     * always works in mils internally) while pcbnew can work in decimil
     * or nanometers, so this value would be >= 1 */
    double        m_IUsPerDecimil;

    /// Device scale (from IUs to device units - usually decimils)
    double        iuPerDeviceUnit;

    /// Plot offset (in IUs)
    wxPoint       plotOffset;

    /// Output file
    FILE*         outputFile;

    // Pen handling
    bool          colorMode, negativeMode;
    int           defaultPenWidth;
    int           currentPenWidth;
    /// Current pen state: 'U', 'D' or 'Z' (see PenTo)
    char          penState;
    /// Last pen positions; set to -1,-1 when the pen is at rest
    wxPoint       penLastpos;
    bool          plotMirror;
    wxString      creator;
    wxString      filename;
    PAGE_INFO     pageInfo;
    /// Paper size in IU - not in mils
    wxSize        paperSize;
};


class HPGL_PLOTTER : public PLOTTER
{
public:
    HPGL_PLOTTER()
    {
    }

    virtual PlotFormat GetPlotterType() const
    {
	return PLOT_FORMAT_HPGL;
    }

    static wxString GetDefaultFileExtension()
    {
	return wxString( wxT( "plt" ) );
    }

    virtual bool StartPlot( FILE* fout );
    virtual bool EndPlot();

    /// HPGL doesn't handle line thickness or color
    virtual void SetCurrentLineWidth( int width )
    {
        // This is the truth
        currentPenWidth = userToDeviceSize( penDiameter );
    }

    virtual void SetDefaultLineWidth( int width ) {};
    virtual void SetDash( bool dashed );

    virtual void SetColor( EDA_COLOR_T color ) {};

    virtual void SetPenSpeed( int speed )
    {
        wxASSERT( outputFile == 0 );
        penSpeed = speed;
    }

    virtual void SetPenNumber( int number )
    {
        wxASSERT( outputFile == 0 );
        penNumber = number;
    }

    virtual void SetPenDiameter( double diameter )
    {
        wxASSERT( outputFile == 0 );
        penDiameter = diameter;
    }

    virtual void SetPenOverlap( double overlap )
    {
        wxASSERT( outputFile == 0 );
        penOverlap = overlap;
    }

    virtual void SetViewport( const wxPoint& aOffset, double aIusPerDecimil,
			      double aScale, bool aMirror );
    virtual void Rect( const wxPoint& p1, const wxPoint& p2, FILL_T fill,
		       int width = DEFAULT_LINE_WIDTH );
    virtual void Circle( const wxPoint& pos, int diametre, FILL_T fill,
                         int width = DEFAULT_LINE_WIDTH );
    virtual void PlotPoly( const std::vector< wxPoint >& aCornerList,
                           FILL_T aFill, int aWidth = DEFAULT_LINE_WIDTH);

    virtual void ThickSegment( const wxPoint& start, const wxPoint& end, int width,
                               EDA_DRAW_MODE_T tracemode );
    virtual void Arc( const wxPoint& centre, int StAngle, int EndAngle, int rayon,
                      FILL_T fill, int width = DEFAULT_LINE_WIDTH );
    virtual void PenTo( const wxPoint& pos, char plume );
    virtual void FlashPadCircle( const wxPoint& pos, int diametre,
                                 EDA_DRAW_MODE_T trace_mode );
    virtual void FlashPadOval( const wxPoint& pos, const wxSize& size, int orient,
                               EDA_DRAW_MODE_T trace_mode );
    virtual void FlashPadRect( const wxPoint& pos, const wxSize& size,
                               int orient, EDA_DRAW_MODE_T trace_mode );
    virtual void FlashPadTrapez( const wxPoint& aPadPos, const wxPoint *aCorners,
                                 int aPadOrient, EDA_DRAW_MODE_T aTrace_Mode );

protected:
    void penControl( char plume );

    int    penSpeed;
    int    penNumber;
    double penDiameter;
    double penOverlap;
};

/**
 * The PSLIKE_PLOTTER class is an intermediate class to handle common
 * routines for engines working more or less with the postscript imaging
 * model
 */
class PSLIKE_PLOTTER : public PLOTTER
{
public:
    PSLIKE_PLOTTER() : plotScaleAdjX( 1 ), plotScaleAdjY( 1 ), plotWidthAdj( 0 ),
                       m_textMode( PLOTTEXTMODE_PHANTOM )
    {
    }

    /**
     * PS and PDF fully implement native text (for the Latin-1 subset)
     */
    virtual void SetTextMode( PlotTextMode mode )
    {
        m_textMode = mode;
    }

    virtual void SetDefaultLineWidth( int width );

    /**
     * Set the 'fine' scaling for the postscript engine
     */
    void SetScaleAdjust( double scaleX, double scaleY )
    {
        plotScaleAdjX = scaleX;
        plotScaleAdjY = scaleY;
    }

    /**
     * Set the 'width adjustment' for the postscript engine
     * (useful for controlling toner bleeding during direct transfer)
     */
    virtual void SetPlotWidthAdj( double width )
    {
        plotWidthAdj = width;
    }

    virtual double GetPlotWidthAdj() const
    {
        return plotWidthAdj;
    }

    // Pad routines are handled with lower level primitives
    virtual void FlashPadCircle( const wxPoint& pos, int diametre,
                                 EDA_DRAW_MODE_T trace_mode );
    virtual void FlashPadOval( const wxPoint& pos, const wxSize& size, int orient,
                               EDA_DRAW_MODE_T trace_mode );
    virtual void FlashPadRect( const wxPoint& pos, const wxSize& size,
                               int orient, EDA_DRAW_MODE_T trace_mode );
    virtual void FlashPadTrapez( const wxPoint& aPadPos, const wxPoint *aCorners,
                                 int aPadOrient, EDA_DRAW_MODE_T aTrace_Mode );

    /** The SetColor implementation is split with the subclasses:
     * The PSLIKE computes the rgb values, the subclass emits the
     * operator to actually do it
     */
    virtual void SetColor( EDA_COLOR_T color );

protected:
    void computeTextParameters( const wxPoint&           aPos,
                                const wxString&          aText,
                                int                      aOrient,
                                const wxSize&            aSize,
                                enum EDA_TEXT_HJUSTIFY_T aH_justify,
                                enum EDA_TEXT_VJUSTIFY_T aV_justify,
                                int                      aWidth,
                                bool                     aItalic,
                                bool                     aBold,
                                double                   *wideningFactor,
                                double                   *ctm_a,
                                double                   *ctm_b,
                                double                   *ctm_c,
                                double                   *ctm_d,
                                double                   *ctm_e,
                                double                   *ctm_f,
                                double                   *heightFactor );
    void postscriptOverlinePositions( const wxString& aText, int aXSize,
                                      bool aItalic, bool aBold,
                                      std::vector<int> *pos_pairs );
    void fputsPostscriptString(FILE *fout, const wxString& txt);

    /// Virtual primitive for emitting the setrgbcolor operator
    virtual void emitSetRGBColor( double r, double g, double b ) = 0;

    /// Height of the postscript font (from the AFM)
    static const double postscriptTextAscent = 0.718;

    int returnPostscriptTextWidth( const wxString& aText, int aXSize,
                                   bool aItalic, bool aBold );

    /// Fine user scale
    double plotScaleAdjX, plotScaleAdjY;

    /** Plot width adjust XXX should be moved in the PCB plotting
     * routines!
     */
    double plotWidthAdj;

    /// How to draw text
    PlotTextMode m_textMode;
};


class PS_PLOTTER : public PSLIKE_PLOTTER
{
public:
    PS_PLOTTER()
    {
    }

    static wxString GetDefaultFileExtension()
    {
	return wxString( wxT( "ps" ) );
    }

    virtual PlotFormat GetPlotterType() const
    {
	return PLOT_FORMAT_POST;
    }

    virtual bool StartPlot( FILE* fout );
    virtual bool EndPlot();
    virtual void SetCurrentLineWidth( int width );
    virtual void SetDash( bool dashed );

    virtual void SetViewport( const wxPoint& aOffset, double aIusPerDecimil,
			      double aScale, bool aMirror );
    virtual void Rect( const wxPoint& p1, const wxPoint& p2, FILL_T fill,
                       int width = DEFAULT_LINE_WIDTH );
    virtual void Circle( const wxPoint& pos, int diametre, FILL_T fill,
                         int width = DEFAULT_LINE_WIDTH );
    virtual void Arc( const wxPoint& centre, int StAngle, int EndAngle,
		      int rayon, FILL_T fill, int width = DEFAULT_LINE_WIDTH );

    virtual void PlotPoly( const std::vector< wxPoint >& aCornerList,
                           FILL_T aFill, int aWidth = DEFAULT_LINE_WIDTH );

    virtual void PlotImage( const wxImage& aImage, const wxPoint& aPos,
                            double aScaleFactor );

    virtual void PenTo( const wxPoint& pos, char plume );
    virtual void Text( const wxPoint&              aPos,
                       enum EDA_COLOR_T            aColor,
                       const wxString&             aText,
                       int                         aOrient,
                       const wxSize&               aSize,
                       enum EDA_TEXT_HJUSTIFY_T    aH_justify,
                       enum EDA_TEXT_VJUSTIFY_T    aV_justify,
                       int                         aWidth,
                       bool                        aItalic,
                       bool                        aBold );
protected:
    virtual void emitSetRGBColor( double r, double g, double b );
};

class PDF_PLOTTER : public PSLIKE_PLOTTER
{
public:
    PDF_PLOTTER() : pageStreamHandle( 0 ), workFile( NULL )
    {
    }

    virtual PlotFormat GetPlotterType() const
    {
	return PLOT_FORMAT_PDF;
    }

    static wxString GetDefaultFileExtension()
    {
	return wxString( wxT( "pdf" ) );
    }

    virtual bool StartPlot( FILE* fout );
    virtual bool EndPlot();
    virtual void StartPage();
    virtual void ClosePage();
    virtual void SetCurrentLineWidth( int width );
    virtual void SetDash( bool dashed );

    /** PDF can have multiple pages, so SetPageSettings can be called
     * with the outputFile open (but not inside a page stream!) */
    virtual void SetPageSettings( const PAGE_INFO& aPageSettings );
    virtual void SetViewport( const wxPoint& aOffset, double aIusPerDecimil,
			      double aScale, bool aMirror );
    virtual void Rect( const wxPoint& p1, const wxPoint& p2, FILL_T fill,
                       int width = DEFAULT_LINE_WIDTH );
    virtual void Circle( const wxPoint& pos, int diametre, FILL_T fill,
                         int width = DEFAULT_LINE_WIDTH );
    virtual void Arc( const wxPoint& centre, int StAngle, int EndAngle,
		      int rayon, FILL_T fill, int width = DEFAULT_LINE_WIDTH );

    virtual void PlotPoly( const std::vector< wxPoint >& aCornerList,
                           FILL_T aFill, int aWidth = DEFAULT_LINE_WIDTH);

    virtual void PenTo( const wxPoint& pos, char plume );

    virtual void Text( const wxPoint&              aPos,
                       enum EDA_COLOR_T            aColor,
                       const wxString&             aText,
                       int                         aOrient,
                       const wxSize&               aSize,
                       enum EDA_TEXT_HJUSTIFY_T    aH_justify,
                       enum EDA_TEXT_VJUSTIFY_T    aV_justify,
                       int                         aWidth,
                       bool                        aItalic,
                       bool                        aBold );

    virtual void PlotImage( const wxImage& aImage, const wxPoint& aPos,
                            double aScaleFactor );


protected:
    virtual void emitSetRGBColor( double r, double g, double b );
    int allocPdfObject();
    int startPdfObject(int handle = -1);
    void closePdfObject();
    int startPdfStream(int handle = -1);
    void closePdfStream();
    int pageTreeHandle;		 /// Handle to the root of the page tree object
    int fontResDictHandle;	 /// Font resource dictionary
    std::vector<int> pageHandles;/// Handles to the page objects
    int pageStreamHandle;	 /// Handle of the page content object
    int streamLengthHandle;      /// Handle to the deferred stream length
    wxString workFilename;
    FILE* workFile;  	         /// Temporary file to costruct the stream before zipping
    std::vector<long> xrefTable; /// The PDF xref offset table
};

/* Class to handle a D_CODE when plotting a board : */
#define FIRST_DCODE_VALUE 10    // D_CODE < 10 is a command, D_CODE >= 10 is a tool

struct APERTURE
{
    enum APERTURE_TYPE {
        Circle   = 1,
        Rect     = 2,
        Plotting = 3,
        Oval     = 4
    };

    wxSize        Size;     // horiz and Vert size
    APERTURE_TYPE Type;     // Type ( Line, rect , circulaire , ovale .. )
    int           DCode;    // code number ( >= 10 );

    /* Trivia question: WHY Gerber decided to use D instead of the usual T for
     * tool change? */
};


class GERBER_PLOTTER : public PLOTTER
{
public:
    GERBER_PLOTTER()
    {
        workFile  = 0;
        finalFile = 0;
        currentAperture = apertures.end();
    }

    virtual PlotFormat GetPlotterType() const
    {
	return PLOT_FORMAT_GERBER;
    }

    static wxString GetDefaultFileExtension()
    {
	return wxString( wxT( "pho" ) );
    }

    virtual bool StartPlot( FILE* fout );
    virtual bool EndPlot();
    virtual void SetCurrentLineWidth( int width );
    virtual void SetDefaultLineWidth( int width );

    // RS274X has no dashing, nor colours
    virtual void SetDash( bool dashed ) {};
    virtual void SetColor( EDA_COLOR_T color ) {};
    virtual void SetViewport( const wxPoint& aOffset, double aIusPerDecimil,
	                      double aScale, bool aMirror );
    virtual void Rect( const wxPoint& p1, const wxPoint& p2, FILL_T fill,
                       int width = DEFAULT_LINE_WIDTH );
    virtual void Circle( const wxPoint& pos, int diametre, FILL_T fill,
                         int width = DEFAULT_LINE_WIDTH );
    virtual void Arc( const wxPoint& aCenter, int aStAngle, int aEndAngle, int aRadius,
                      FILL_T aFill, int aWidth = DEFAULT_LINE_WIDTH );
    virtual void PlotPoly( const std::vector< wxPoint >& aCornerList,
                           FILL_T aFill, int aWidth = DEFAULT_LINE_WIDTH );

    virtual void PenTo( const wxPoint& pos, char plume );
    virtual void FlashPadCircle( const wxPoint& pos, int diametre,
                                 EDA_DRAW_MODE_T trace_mode );
    virtual void FlashPadOval( const wxPoint& pos, const wxSize& size, int orient,
                               EDA_DRAW_MODE_T trace_mode );
    virtual void FlashPadRect( const wxPoint& pos, const wxSize& size,
                               int orient, EDA_DRAW_MODE_T trace_mode );

    virtual void FlashPadTrapez( const wxPoint& aPadPos, const wxPoint *aCorners,
                                 int aPadOrient, EDA_DRAW_MODE_T aTrace_Mode );

    virtual void SetLayerPolarity( bool aPositive );

protected:
    void selectAperture( const wxSize& size, APERTURE::APERTURE_TYPE type );
    void emitDcode( const DPOINT& pt, int dcode );

    std::vector<APERTURE>::iterator
	getAperture( const wxSize& size, APERTURE::APERTURE_TYPE type );

    FILE* workFile;
    FILE* finalFile;
    wxString m_workFilename;

    void writeApertureList();

    std::vector<APERTURE>           apertures;
    std::vector<APERTURE>::iterator currentAperture;
};


class DXF_PLOTTER : public PLOTTER
{
public:
    DXF_PLOTTER() : textAsLines( false )
    {
    }

    virtual PlotFormat GetPlotterType() const
    {
	return PLOT_FORMAT_DXF;
    }

    static wxString GetDefaultFileExtension()
    {
	return wxString( wxT( "dxf" ) );
    }

    /**
     * DXF handles NATIVE text emitting TEXT entities
     */
    virtual void SetTextMode( PlotTextMode mode )
    {
        textAsLines = ( mode != PLOTTEXTMODE_NATIVE );
    }

    virtual bool StartPlot( FILE* fout );
    virtual bool EndPlot();

    // For now we don't use 'thick' primitives, so no line width
    virtual void SetCurrentLineWidth( int width )
    {
        currentPenWidth = 0;
    }

    virtual void SetDefaultLineWidth( int width )
    {
        // DXF lines are infinitesimal
        defaultPenWidth = 0;
    }

    virtual void SetDash( bool dashed );

    virtual void SetColor( EDA_COLOR_T color );

    virtual void SetViewport( const wxPoint& aOffset, double aIusPerDecimil,
			      double aScale, bool aMirror );
    virtual void Rect( const wxPoint& p1, const wxPoint& p2, FILL_T fill,
                       int width = DEFAULT_LINE_WIDTH );
    virtual void Circle( const wxPoint& pos, int diametre, FILL_T fill,
                         int width = DEFAULT_LINE_WIDTH );
    virtual void PlotPoly( const std::vector< wxPoint >& aCornerList,
                           FILL_T aFill, int aWidth = DEFAULT_LINE_WIDTH );
    virtual void ThickSegment( const wxPoint& start, const wxPoint& end, int width,
                               EDA_DRAW_MODE_T tracemode );
    virtual void Arc( const wxPoint& centre, int StAngle, int EndAngle, int rayon,
                      FILL_T fill, int width = DEFAULT_LINE_WIDTH );
    virtual void PenTo( const wxPoint& pos, char plume );
    virtual void FlashPadCircle( const wxPoint& pos, int diametre,
                                 EDA_DRAW_MODE_T trace_mode );
    virtual void FlashPadOval( const wxPoint& pos, const wxSize& size, int orient,
                               EDA_DRAW_MODE_T trace_mode );
    virtual void FlashPadRect( const wxPoint& pos, const wxSize& size,
                               int orient, EDA_DRAW_MODE_T trace_mode );
    virtual void FlashPadTrapez( const wxPoint& aPadPos, const wxPoint *aCorners,
                                 int aPadOrient, EDA_DRAW_MODE_T aTrace_Mode );

    virtual void Text( const wxPoint&              aPos,
                       enum EDA_COLOR_T            aColor,
                       const wxString&             aText,
                       int                         aOrient,
                       const wxSize&               aSize,
                       enum EDA_TEXT_HJUSTIFY_T    aH_justify,
                       enum EDA_TEXT_VJUSTIFY_T    aV_justify,
                       int                         aWidth,
                       bool                        aItalic,
                       bool                        aBold );

protected:
    bool textAsLines;
    int currentColor;
};

<<<<<<< HEAD
=======
class TITLE_BLOCK;
void PlotWorkSheet( PLOTTER* plotter, const TITLE_BLOCK& aTitleBlock,
                    const PAGE_INFO& aPageInfo,
                    int aSheetNumber, int aNumberOfSheets,
                    const wxString &aSheetDesc,
                    const wxString &aFilename );

>>>>>>> fef83471
/** Returns the default plot extension for a format
  */
wxString GetDefaultPlotExtension( PlotFormat aFormat );


#endif  // PLOT_COMMON_H_<|MERGE_RESOLUTION|>--- conflicted
+++ resolved
@@ -844,8 +844,6 @@
     int currentColor;
 };
 
-<<<<<<< HEAD
-=======
 class TITLE_BLOCK;
 void PlotWorkSheet( PLOTTER* plotter, const TITLE_BLOCK& aTitleBlock,
                     const PAGE_INFO& aPageInfo,
@@ -853,7 +851,6 @@
                     const wxString &aSheetDesc,
                     const wxString &aFilename );
 
->>>>>>> fef83471
 /** Returns the default plot extension for a format
   */
 wxString GetDefaultPlotExtension( PlotFormat aFormat );
