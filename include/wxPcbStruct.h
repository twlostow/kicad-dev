/*
 * This program source code file is part of KiCad, a free EDA CAD application.
 *
 * Copyright (C) 2010 Jean-Pierre Charras, jp.charras@wanadoo.fr
 * Copyright (C) 1992-2011 KiCad Developers, see AUTHORS.txt for contributors.
 *
 * This program is free software; you can redistribute it and/or
 * modify it under the terms of the GNU General Public License
 * as published by the Free Software Foundation; either version 2
 * of the License, or (at your option) any later version.
 *
 * This program is distributed in the hope that it will be useful,
 * but WITHOUT ANY WARRANTY; without even the implied warranty of
 * MERCHANTABILITY or FITNESS FOR A PARTICULAR PURPOSE.  See the
 * GNU General Public License for more details.
 *
 * You should have received a copy of the GNU General Public License
 * along with this program; if not, you may find one here:
 * http://www.gnu.org/licenses/old-licenses/gpl-2.0.html
 * or you may search the http://www.gnu.org website for the version 2 license,
 * or you may write to the Free Software Foundation, Inc.,
 * 51 Franklin Street, Fifth Floor, Boston, MA  02110-1301, USA
 */

/**
 * @file wxPcbStruct.h
 */

#ifndef  WXPCB_STRUCT_H_
#define  WXPCB_STRUCT_H_


#include <wxBasePcbFrame.h>
#include <config_params.h>
#include <class_macros_record.h>
#include <class_undoredo_container.h>
#include <zones.h>


/*  Forward declarations of classes. */
class PCB_SCREEN;
class BOARD;
class TEXTE_PCB;
class MODULE;
class TRACK;
class SEGZONE;
class SEGVIA;
class D_PAD;
class TEXTE_MODULE;
class PCB_TARGET;
class DIMENSION;
class EDGE_MODULE;
class DRC;
class ZONE_CONTAINER;
class DRAWSEGMENT;
class GENERAL_COLLECTOR;
class GENERAL_COLLECTORS_GUIDE;
class PCB_LAYER_WIDGET;
class MARKER_PCB;
class BOARD_ITEM;
class PCB_LAYER_BOX_SELECTOR;
class NETLIST;
class REPORTER;
struct PARSE_ERROR;
struct IO_ERROR;
class FP_LIB_TABLE;

namespace PCB { struct IFACE; }     // KIFACE_I is in pcbnew.cpp

/**
 * Class PCB_EDIT_FRAME
 * is the main frame for Pcbnew.
 *
 * See also class PCB_BASE_FRAME(): Basic class for Pcbnew and GerbView.
 */
class PCB_EDIT_FRAME : public PCB_BASE_FRAME
{
    friend class PCB::IFACE;
    friend class PCB_LAYER_WIDGET;

    void updateTraceWidthSelectBox();
    void updateViaSizeSelectBox();

    int             m_RecordingMacros;
    MACROS_RECORDED m_Macros[10];

    /// The auxiliary right vertical tool bar used to access the microwave tools.
    wxAuiToolBar* m_microWaveToolBar;

    /// User defined rotation angle (in tenths of a degree).
    int             m_rotationAngle;

    /**
     * Function loadFootprints
     * loads the footprints for each #COMPONENT in \a aNetlist from the list of libraries.
     *
     * @param aNetlist is the netlist of components to load the footprints into.
     * @param aReporter is the #REPORTER object to report to.
     * @throw IO_ERROR if an I/O error occurs or a #PARSE_ERROR if a file parsing error
     *           occurs while reading footprint library files.
     */
    void loadFootprints( NETLIST& aNetlist, REPORTER* aReporter )
        throw( IO_ERROR, PARSE_ERROR );

protected:

#ifdef KICAD_SCRIPTING_WXPYTHON
    // Panel used to let user talk with internal scripting
    wxWindow* m_pythonPanel;
    bool m_pythonPanelHidden;
#endif

    PCB_LAYER_WIDGET* m_Layers;

    DRC* m_drc;                                 ///< the DRC controller, see drc.cpp

    PARAM_CFG_ARRAY   m_configSettings;         ///< List of Pcbnew configuration settings.

    wxString          m_lastNetListRead;        ///< Last net list read with relative path.
    bool              m_useCmpFileForFpNames;   ///< is true, use the .cmp file from CvPcb, else use the netlist
                                                // to know the footprint name of components.

    void setupTools();
    void destroyTools();
    void onGenericCommand( wxCommandEvent& aEvent );

    // we'll use lower case function names for private member functions.
    void createPopUpMenuForZones( ZONE_CONTAINER* edge_zone, wxMenu* aPopMenu );
    void createPopUpMenuForFootprints( MODULE* aModule, wxMenu* aPopMenu );
    void createPopUpMenuForFpTexts( TEXTE_MODULE* aText, wxMenu* aPopMenu );
    void createPopUpMenuForFpPads( D_PAD* aPad, wxMenu* aPopMenu );
    void createPopupMenuForTracks( TRACK* aTrack, wxMenu* aPopMenu );
    void createPopUpMenuForTexts( TEXTE_PCB* Text, wxMenu* menu );
    void createPopUpBlockMenu( wxMenu* menu );
    void createPopUpMenuForMarkers( MARKER_PCB* aMarker, wxMenu* aPopMenu );

    /**
     * Function syncLayerWidgetLayer
     * updates the currently layer "selection" within the PCB_LAYER_WIDGET.
     * The currently selected layer is defined by the return value of GetActiveLayer().
     * <p>
     * This function cannot be inline without including layer_widget.h in
     * here and we do not want to do that.
     * </p>
     */
    void syncLayerWidgetLayer();

    /**
     * Function syncRenderStates
     * updates the "Render" checkboxes in the layer widget according
     * to current toggle values determined by IsElementVisible(), and is helpful
     * immediately after loading a BOARD which may have state information in it.
     */
    void syncRenderStates();

    /**
     * Function syncLayerVisibilities
     * updates each "Layer" checkbox in the layer widget according
     * to each layer's current visibility determined by IsLayerVisible(), and is
     * helpful immediately after loading a BOARD which may have state information in it.
     */
    void syncLayerVisibilities();

    virtual void unitsChangeRefresh();

    /**
     * Function doAutoSave
     * performs auto save when the board has been modified and not saved within the
     * auto save interval.
     *
     * @return true if the auto save was successful.
     */
    virtual bool doAutoSave();

    /**
     * Function isautoSaveRequired
     * returns true if the board has been modified.
     */
    virtual bool isAutoSaveRequired() const;

    /**
     * Function duplicateZone
     * duplicates the given zone.
     * @param aDC is the current Device Context.
     * @param aZone is the zone to duplicate
     */
    void duplicateZone( wxDC* aDC, ZONE_CONTAINER* aZone );

    // protected so that PCB::IFACE::CreateWindow() is the only factory.
    PCB_EDIT_FRAME( KIWAY* aKiway, wxWindow* aParent );

public:
    PCB_LAYER_BOX_SELECTOR* m_SelLayerBox;  // a combo box to display and select active layer
    wxComboBox* m_SelTrackWidthBox;     // a combo box to display and select current track width
    wxComboBox* m_SelViaSizeBox;        // a combo box to display and select current via diameter

    bool m_show_microwave_tools;
    bool m_show_layer_manager_tools;

<<<<<<< HEAD
    PCB_EDIT_FRAME( wxWindow* father, const wxString& title,
                    const wxPoint& pos, const wxSize& size,
                    long style = KICAD_DEFAULT_DRAWFRAME_STYLE );

=======

public:
>>>>>>> 4eec9fd0
    virtual ~PCB_EDIT_FRAME();

    void OnQuit( wxCommandEvent& event );

    /**
     * Execute a remote command send by Eeschema via a socket,
     * port KICAD_PCB_PORT_SERVICE_NUMBER (currently 4242)
     * this is a virtual function called by EDA_DRAW_FRAME::OnSockRequest().
     * @param cmdline = received command from socket
     */
    virtual void ExecuteRemoteCommand( const char* cmdline );

    /**
     * Function ToPlotter
     * Open a dialog frame to create plot and drill files
     * relative to the current board
     */
    void ToPlotter( wxCommandEvent& event );

    /**
     * Function ToPrinter
     * Install the print dialog
     */
    void ToPrinter( wxCommandEvent& event );

    /**
     * Function SVG_Print
     * shows the print SVG file dialog.
     */
    void SVG_Print( wxCommandEvent& event );

    // User interface update command event handlers.
    void OnUpdateSave( wxUpdateUIEvent& aEvent );
    void OnUpdateLayerPair( wxUpdateUIEvent& aEvent );
    void OnUpdateLayerSelectBox( wxUpdateUIEvent& aEvent );
    void OnUpdateDrcEnable( wxUpdateUIEvent& aEvent );
    void OnUpdateShowBoardRatsnest( wxUpdateUIEvent& aEvent );
    void OnUpdateShowModuleRatsnest( wxUpdateUIEvent& aEvent );
    void OnUpdateAutoDeleteTrack( wxUpdateUIEvent& aEvent );
    void OnUpdateViaDrawMode( wxUpdateUIEvent& aEvent );
    void OnUpdateTraceDrawMode( wxUpdateUIEvent& aEvent );
    void OnUpdateHighContrastDisplayMode( wxUpdateUIEvent& aEvent );
    void OnUpdateShowLayerManager( wxUpdateUIEvent& aEvent );
    void OnUpdateShowMicrowaveToolbar( wxUpdateUIEvent& aEvent );
    void OnUpdateVerticalToolbar( wxUpdateUIEvent& aEvent );
    void OnUpdateSelectViaSize( wxUpdateUIEvent& aEvent );
    void OnUpdateZoneDisplayStyle( wxUpdateUIEvent& aEvent );
    void OnUpdateSelectTrackWidth( wxUpdateUIEvent& aEvent );
    void OnUpdateSelectAutoTrackWidth( wxUpdateUIEvent& aEvent );
    void OnUpdateAutoPlaceModulesMode( wxUpdateUIEvent& aEvent );
    void OnUpdateAutoPlaceTracksMode( wxUpdateUIEvent& aEvent );
    void OnUpdateMuWaveToolbar( wxUpdateUIEvent& aEvent );

    /**
     * Function RecordMacros.
     * records sequence of hotkeys and cursor positions to a macro.
     * @param aDC = current device context
     * @param aNumber The current number macros.
     */
    void RecordMacros( wxDC* aDC, int aNumber );

    /**
     * Function CallMacros
     * play hotkeys and cursor position from a recorded macro.
     * @param aDC = current device context
     * @param aPosition The current cursor position in logical (drawing) units.
     * @param aNumber The current number macros.
     */
    void CallMacros( wxDC* aDC, const wxPoint& aPosition, int aNumber );

    void SaveMacros();

    void ReadMacros();

    /**
     * Function PrintPage , virtual
     * used to print a page
     * Print the page pointed by the current screen, set by the calling print function
     * @param aDC = wxDC given by the calling print function
     * @param aPrintMaskLayer = a 32 bits mask: bit n = 1 -> layer n is printed
     * @param aPrintMirrorMode = true to plot mirrored
     * @param aData = a pointer on an auxiliary data (NULL if not used)
     */
    virtual void PrintPage( wxDC* aDC, LAYER_MSK aPrintMaskLayer, bool aPrintMirrorMode,
                            void * aData = NULL );

    void GetKicadAbout( wxCommandEvent& event );

    /**
     * Function IsGridVisible() , virtual
     * @return true if the grid must be shown
     */
    virtual bool IsGridVisible() const;

    /**
     * Function SetGridVisibility() , virtual
     * It may be overloaded by derived classes
     * if you want to store/retrieve the grid visibility in configuration.
     * @param aVisible = true if the grid must be shown
     */
    virtual void SetGridVisibility( bool aVisible );

    /**
     * Function GetGridColor() , virtual
     * @return the color of the grid
     */
    virtual EDA_COLOR_T GetGridColor() const;

    /**
     * Function SetGridColor() , virtual
     * @param aColor = the new color of the grid
     */
    virtual void SetGridColor(EDA_COLOR_T aColor);

    int GetRotationAngle() const { return m_rotationAngle; }
    void SetRotationAngle( int aRotationAngle );

    // Configurations:
    void Process_Config( wxCommandEvent& event );

    /**
     * Function GetProjectFileParameters
     * returns a project file parameter list for Pcbnew.
     * <p>
     * Populate a project file parameter array specific to Pcbnew.
     * Creating the parameter list at run time has the advantage of being able
     * to define local variables.  The old method of statically building the array
     * at compile time requiring global variable definitions by design.
     * </p>
     * @return PARAM_CFG_ARRAY - it is only good until SetBoard() is called, so
     *   don't keep it around past that event.
     */
    PARAM_CFG_ARRAY GetProjectFileParameters();

    /**
     * Function SaveProjectSettings
     * saves changes to the project settings to the project (.pro) file.
     * @param aAskForSave = true to open a dialog before saving the settings
     */
    void SaveProjectSettings( bool aAskForSave );

    /**
     * Load the project file configuration settings.
     *
     * @param aProjectFileName = The project filename.
     *  if not found use kicad.pro and initialize default values
     * @return always returns true.
     */
    bool LoadProjectSettings( const wxString& aProjectFileName );

    /**
     * Function GetConfigurationSettings
     * returns the Pcbnew applications settings list.
     *
     * This replaces the old statically defined list that had the project
     * file settings and the application settings mixed together.  This
     * was confusing and caused some settings to get saved and loaded
     * incorrectly.  Currently, only the settings that are needed at start
     * up by the main window are defined here.  There are other locally used
     * settings that are scattered throughout the Pcbnew source code.  If you need
     * to define a configuration setting that needs to be loaded at run time,
     * this is the place to define it.
     *
     * @todo: Define the configuration variables as member variables instead of
     *        global variables or move them to the object class where they are
     *        used.
     * @return - Reference to the list of applications settings.
     */
    PARAM_CFG_ARRAY& GetConfigurationSettings();

    void LoadSettings( wxConfigBase* aCfg );    // override virtual

    void SaveSettings( wxConfigBase* aCfg );    // override virtual

    /**
     * Get the last net list read with the net list dialog box.
     *
     * @return - Absolute path and file name of the last net list file successfully read.
     */
    wxString GetLastNetListRead();

    /**
     * Set the last net list successfully read by the net list dialog box.
     *
     * Note: the file path is converted to a path relative to the project file path.  If
     *       the path cannot be made relative, than m_lastNetListRead is set to and empty
     *       string.  This could happen when the net list file is on a different drive than
     *       the project file.  The advantage of relative paths is that is more likely to
     *       work when opening the same project from both Windows and Linux.
     *
     * @param aNetListFile - The last net list file with full path successfully read.
     */
    void SetLastNetListRead( const wxString& aNetListFile );

    /**
     * @return true if the .cmp file created by CvPcb should be used to know the
     * footprint associated to components, false to use the netlist file only
     */
    bool GetUseCmpFileForFpNames() { return m_useCmpFileForFpNames; }

    /**
     * Set the default option to use or not the .cmp file craeted by CvPcb
     * should be used to know the footprints associated to components when
     * reading a netlist
     * When the .cmp netlist is not used, footprint names are read from the netlist.
     * This imply the user has filled the footprint fields in schematic
     * @param aUseCmpfile = true to use the .cmp file,
     *                      false to use the netlist file only
     */
    void SetUseCmpFileForFpNames( bool aUseCmpfile)
    {
        m_useCmpFileForFpNames = aUseCmpfile;
    }

    /**
     * Function OnHotKey.
     *  ** Commands are case insensitive **
     *  Some commands are relatives to the item under the mouse cursor
     * @param aDC = current device context
     * @param aHotkeyCode = hotkey code (ascii or wxWidget code for special keys)
     * @param aPosition The cursor position in logical (drawing) units.
     * @param aItem = NULL or pointer on a EDA_ITEM under the mouse cursor
     */
    void OnHotKey( wxDC* aDC, int aHotkeyCode, const wxPoint& aPosition, EDA_ITEM* aItem = NULL );

    /**
     * Function OnHotkeyDeleteItem
     * Delete the item found under the mouse cursor
     *  Depending on the current active tool::
     *      Tool track
     *          if a track is in progress: Delete the last segment
     *          else delete the entire track
     *      Tool module (footprint):
     *          Delete the module.
     * @param aDC = current device context
     * @return true if an item was deleted
     */
    bool OnHotkeyDeleteItem( wxDC* aDC );

    /**
     * Function OnHotkeyPlaceItem
     * Place the item (footprint, track, text .. ) found under the mouse cursor
     * An item can be placed only if there is this item currently edited
     * Only a footprint, a pad or a track can be placed
     * @param aDC = current device context
     * @return true if an item was placed
     */
    bool OnHotkeyPlaceItem( wxDC* aDC );

    bool OnHotkeyEditItem( int aIdCommand );

    /**
     * Function OnHotkeyCopyItem
     * returns the copy event id for copyable items.
     * @return Event id of a suitable copy event, zero when no copyable item found.
     */
    int OnHotkeyCopyItem();

    /**
     * Function OnHotkeyMoveItem
     * Moves or drag the item (footprint, track, text .. ) found under the mouse cursor
     * Only a footprint or a track can be dragged
     * @param aIdCommand = the hotkey command id
     * @return true if an item was moved
     */
    bool OnHotkeyMoveItem( int aIdCommand );

    /**
     * Function OnHotkeyRotateItem
     * Rotate the item (text or footprint) found under the mouse cursor
     * @note This command can be used with an item currently in edit.
     *       Only some items can be rotated (footprints and texts).
     * @param aIdCommand = the hotkey command id
     * @return true if an item was moved
     */
    bool OnHotkeyRotateItem( int aIdCommand );

    /**
     * Function OnHotkeyBeginRoute
     * If the current active layer is a copper layer,
     * and if no item currently edited, start a new track segmenton
     * the current copper layer.
     * If a new track is in progress, terminate the current segment and
     * start a new one.
     * @param aDC = current device context
     * @return a reference to the track if a track is created, or NULL
     */
    TRACK * OnHotkeyBeginRoute( wxDC* aDC );

    void OnCloseWindow( wxCloseEvent& Event );
    void Process_Special_Functions( wxCommandEvent& event );
    void Tracks_and_Vias_Size_Event( wxCommandEvent& event );
    void OnSelectTool( wxCommandEvent& aEvent );

    /**
     * Function OnResetModuleTextSizes
     * resets text size and width of all module text fields of given field
     * type to current settings in Preferences
     */
    void OnResetModuleTextSizes( wxCommandEvent& event );

    void ProcessMuWaveFunctions( wxCommandEvent& event );
    void MuWaveCommand( wxDC* DC, const wxPoint& MousePos );

    void RedrawActiveWindow( wxDC* DC, bool EraseBg );
    void ReCreateHToolbar();
    void ReCreateAuxiliaryToolbar();
    void ReCreateVToolbar();
    void ReCreateMicrowaveVToolbar();
    void ReCreateOptToolbar();
    void ReCreateMenuBar();

    /**
     * Re create the layer Box by clearing the old list, and building
     * le new one, from the new layers names and cole layers
     * @param aForceResizeToolbar = true to resize the parent toolbar
     * false if not needed (mainly in parent toolbar creation,
     * or when the layers names are not modified)
     */
    void ReCreateLayerBox( bool aForceResizeToolbar = true );

    /**
     * Function OnModify
     * must be called after a board change to set the modified flag.
     * <p>
     * Reloads the 3D view if required and calls the base PCB_BASE_FRAME::OnModify function
     * to update auxiliary information.
     * </p>
     */
    virtual void OnModify();

    /**
     * Function SetHighContrastLayer
     * takes care of display settings for the given layer to be displayed in high contrast mode.
     */
    void SetHighContrastLayer( LAYER_NUM aLayer );

    /**
     * Function SetTopLayer
     * moves the selected layer to the top, so it is displayed above all others.
     */
    void SetTopLayer( LAYER_NUM aLayer );

    /**
     * Function SetActiveLayer
     * will change the currently active layer to \a aLayer and also
     * update the PCB_LAYER_WIDGET.
     */
    void SetActiveLayer( LAYER_NUM aLayer, bool doLayerWidgetUpdate = true );

    /**
     * Function GetActiveLayer
     * returns the active layer
     */
    LAYER_NUM GetActiveLayer() const
    {
        return ( (PCB_SCREEN*) GetScreen() )->m_Active_Layer;
    }

    /**
     * Function IsElementVisible
     * tests whether a given element category is visible. Keep this as an
     * inline function.
     * @param aElement is from the enum by the same name
     * @return bool - true if the element is visible.
     * @see enum PCB_VISIBLE
     */
    bool IsElementVisible( int aElement ) const;

    /**
     * Function SetElementVisibility
     * changes the visibility of an element category
     * @param aElement is from the enum by the same name
     * @param aNewState = The new visibility state of the element category
     * @see enum PCB_VISIBLE
     */
    void SetElementVisibility( int aElement, bool aNewState );

    /**
     * Function SetVisibleAlls
     * Set the status of all visible element categories and layers to VISIBLE
     */
    void SetVisibleAlls();

    /**
     * Function ReFillLayerWidget
     * changes out all the layers in m_Layers and may be called upon
     * loading a new BOARD.
     */
    void ReFillLayerWidget();

    /**
     * Function Show3D_Frame
     * displays the 3D view of current printed circuit board.
     */
    void Show3D_Frame( wxCommandEvent& event );

    /**
     * Function UseGalCanvas
     * Enables/disables GAL canvas.
     * @param aEnable determines if GAL should be active or not.
     */
    void UseGalCanvas( bool aEnable );

    /**
     * Function ChangeCanvas
     * switches currently used canvas (default / Cairo / OpenGL).
     */
    void SwitchCanvas( wxCommandEvent& aEvent );

    void GeneralControl( wxDC* aDC, const wxPoint& aPosition, int aHotKey = 0 );

    /**
     * Function ShowDesignRulesEditor
     * displays the Design Rules Editor.
     */
    void ShowDesignRulesEditor( wxCommandEvent& event );

    /* toolbars update UI functions: */

    void PrepareLayerIndicator();

    /* mouse functions events: */
    void OnLeftClick( wxDC* DC, const wxPoint& MousePos );
    void OnLeftDClick( wxDC* DC, const wxPoint& MousePos );

    /**
     * Function OnRightClick
     * populates a popup menu with the choices appropriate for the current context.
     * The caller will add the ZOOM menu choices afterward.
     * @param aMousePos The current mouse position
     * @param aPopMenu The menu to add to.
     */
    bool OnRightClick( const wxPoint& aMousePos, wxMenu* aPopMenu );

    void OnSelectOptionToolbar( wxCommandEvent& event );
    void ToolOnRightClick( wxCommandEvent& event );

    /**
     * Function SaveCopyInUndoList.
     * Creates a new entry in undo list of commands.
     * add a picker to handle aItemToCopy
     * @param aItemToCopy = the board item modified by the command to undo
     * @param aTypeCommand = command type (see enum UNDO_REDO_T)
     * @param aTransformPoint = the reference point of the transformation, for
     *                          commands like move
     */
    virtual void SaveCopyInUndoList( BOARD_ITEM* aItemToCopy,
                                     UNDO_REDO_T aTypeCommand,
                                     const wxPoint& aTransformPoint = wxPoint( 0, 0 ) );

    /**
     * Function SaveCopyInUndoList (overloaded).
     * Creates a new entry in undo list of commands.
     * add a list of pickers to handle a list of items
     * @param aItemsList = the list of items modified by the command to undo
     * @param aTypeCommand = command type (see enum UNDO_REDO_T)
     * @param aTransformPoint = the reference point of the transformation, for
     *                          commands like move
     */
    virtual void SaveCopyInUndoList( const PICKED_ITEMS_LIST& aItemsList,
                                     UNDO_REDO_T aTypeCommand,
                                     const wxPoint& aTransformPoint = wxPoint( 0, 0 ) );

    /**
     * Function PutDataInPreviousState
     * Used in undo or redo command.
     * Put data pointed by List in the previous state, i.e. the state memorized by List
     * @param aList = a PICKED_ITEMS_LIST pointer to the list of items to undo/redo
     * @param aRedoCommand = a bool: true for redo, false for undo
     * @param aRebuildRatsnet = a bool: true to rebuild ratsnest (normal use), false
     * to just retrieve last state (used in abort commands that do not need to
     * rebuild ratsnest)
     */
    void PutDataInPreviousState( PICKED_ITEMS_LIST* aList,
                                 bool               aRedoCommand,
                                 bool               aRebuildRatsnet = true );

    /**
     * Function GetBoardFromRedoList
     *  Redo the last edition:
     *  - Save the current board in Undo list
     *  - Get an old version of the board from Redo list
     *  @return none
     */
    void GetBoardFromRedoList( wxCommandEvent& aEvent );

    /**
     * Function GetBoardFromUndoList
     *  Undo the last edition:
     *  - Save the current board in Redo list
     *  - Get an old version of the board from Undo list
     *  @return none
     */
    void GetBoardFromUndoList( wxCommandEvent& aEvent );

    /* Block operations: */

    /**
     * Function BlockCommand
     * Returns the block command internat code (BLOCK_MOVE, BLOCK_COPY...)
     * corresponding to the keys pressed (ALT, SHIFT, SHIFT ALT ..) when
     * block command is started by dragging the mouse.
     * @param aKey = the key modifiers (Alt, Shift ...)
     * @return the block command id (BLOCK_MOVE, BLOCK_COPY...)
     */
    virtual int BlockCommand( int aKey );

    /**
     * Function HandleBlockPlace()
     * Called after HandleBlockEnd, when a block command needs to be
     * executed after the block is moved to its new place
     * (bloc move, drag, copy .. )
     * Parameters must be initialized in GetScreen()->m_BlockLocate
     */
    virtual void HandleBlockPlace( wxDC* DC );

    /**
     * Function HandleBlockEnd()
     * Handle the "end"  of a block command,
     * i.e. is called at the end of the definition of the area of a block.
     * depending on the current block command, this command is executed
     * or parameters are initialized to prepare a call to HandleBlockPlace
     * in GetScreen()->m_BlockLocate
     * @return false if no item selected, or command finished,
     * true if some items found and HandleBlockPlace must be called later
     */
    virtual bool HandleBlockEnd( wxDC* DC );

    /**
     * Function Block_SelectItems
     * Uses  GetScreen()->m_BlockLocate
     * select items within the selected block.
     * selected items are put in the pick list
     */
    void Block_SelectItems();

    /**
     * Function Block_Delete
     * deletes all items within the selected block.
     */
    void Block_Delete();

    /**
     * Function Block_Rotate
     * Rotate all items within the selected block.
     * The rotation center is the center of the block
     */
    void Block_Rotate();

    /**
     * Function Block_Flip
     * Flip items within the selected block.
     * The flip center is the center of the block
     */
    void Block_Flip();

    /**
     * Function Block_Move
     * move all items within the selected block.
     * New location is determined by the current offset from the selected
     * block's original location.
     */
    void Block_Move();

    /**
     * Function Block_Mirror_X
     * mirrors all items within the currently selected block in the X axis.
     */
    void Block_Mirror_X();

    /**
     * Function Block_Duplicate
     * Duplicate all items within the selected block.
     * New location is determined by the current offset from the selected
     * block's original location.
     */
    void Block_Duplicate();

    void Process_Settings( wxCommandEvent& event );
    void OnConfigurePcbOptions( wxCommandEvent& aEvent );
    void InstallDisplayOptionsDialog( wxCommandEvent& aEvent );
    void InstallPcbGlobalDeleteFrame( const wxPoint& pos );

    void InstallDialogLayerSetup();

    /**
     * Function GenFootprintsPositionFile
     * Calls DoGenFootprintsPositionFile to create a footprint position file
     * See DoGenFootprintsPositionFile for options and file format
     */
    void GenFootprintsPositionFile( wxCommandEvent& event );

    /**
     * Function DoGenFootprintsPositionFile
     * Creates an ascii footprint position file
     * @param aFullFileName = the full file name of the file to create
     * @param aUnitsMM = false to use inches, true to use mm in coordinates
     * @param aForceSmdItems = true to force all footprints with smd pads in list
     *                       = false to put only footprints with option "INSERT" in list
     * @param aSide = 0 to list footprints on BACK side,
     *                1 to list footprints on FRONT side
     *                2 to list footprints on both sides
     * @return the number of footprints found on aSide side,
     *    or -1 if the file could not be created
     */
    int DoGenFootprintsPositionFile( const wxString& aFullFileName, bool aUnitsMM,
                                      bool aForceSmdItems, int aSide );

    /**
     * Function GenFootprintsReport
     * Calls DoGenFootprintsReport to create a footprint reprot file
     * See DoGenFootprintsReport for file format
     */
    void GenFootprintsReport( wxCommandEvent& event );

    /**
     * Function DoGenFootprintsReport
     * Creates an ascii footprint report file giving some infos on footprints
     * and board outlines
     * @param aFullFilename = the full file name of the file to create
     * @param aUnitsMM = false to use inches, true to use mm in coordinates
     * @return true if OK, false if error
     */
    bool DoGenFootprintsReport( const wxString& aFullFilename, bool aUnitsMM );

    void InstallDrillFrame( wxCommandEvent& event );
    void GenD356File( wxCommandEvent& event );
    void ToPostProcess( wxCommandEvent& event );

    void OnFileHistory( wxCommandEvent& event );

    /**
     * Function Files_io
     * is the command event handler for read and write file commands.
     */
    void Files_io( wxCommandEvent& event );

    /**
     * Function OpenProjectFiles    (was LoadOnePcbFile)
     * loads a KiCad board (.kicad_pcb) from \a aFileName.
     *
     * @param aFileSet - hold the BOARD file to load, a vector of one element.
     *
     * @param aCtl      - KICTL_ bits, one to indicate that an append of the board file
     *                      aFileName to the currently loaded file is desired.
     *                    @see #KIWAY_PLAYER for bit defines.
     *
     * @return bool - false if file load fails, otherwise true.
    bool LoadOnePcbFile( const wxString& aFileName, bool aAppend = false,
                         bool aForceFileDialog = false );
     */
    bool OpenProjectFiles( const std::vector<wxString>& aFileSet, int aCtl = 0 );

    /**
     * Function ReadPcbFile
     * reads a board file  &ltfile&gt.brd
     * @param aReader The line reader object to read from.
     * @param Append if 0: a previously loaded board is deleted before loading
     *               the file else all items of the board file are added to the
     *               existing board
     */
    int ReadPcbFile( LINE_READER* aReader, bool Append );

    /**
     * Function SavePcbFile
     * writes the board data structures to \a a aFileName
     *
     * @param aFileName The file name to write or wxEmptyString to prompt user for
     *                  file name.
     * @param aCreateBackupFile Creates a back of \a aFileName if true.  Helper
     *                          definitions #CREATE_BACKUP_FILE and #NO_BACKUP_FILE
     *                          are defined for improved code readability.
     * @return True if file was saved successfully.
     */
    bool SavePcbFile( const wxString& aFileName, bool aCreateBackupFile = CREATE_BACKUP_FILE );

    int SavePcbFormatAscii( FILE* File );
    bool WriteGeneralDescrPcb( FILE* File );

    // BOARD handling

    /**
     * Function Clear_Pcb
     * delete all and reinitialize the current board
     * @param aQuery = true to prompt user for confirmation, false to initialize silently
     */
    bool Clear_Pcb( bool aQuery );

    /// @copydoc PCB_BASE_FRAME::SetBoard()
    void SetBoard( BOARD* aBoard );

    /**
    * Function ViewReloadBoard
    * adds all items from the current board to the VIEW, so they can be displayed by GAL.
    */
    void ViewReloadBoard( const BOARD* aBoard ) const;

    // Drc control

    /* function GetDrcController
     * @return the DRC controller
     */
    DRC* GetDrcController() { return m_drc; }

    /**
     * Function RecreateBOMFileFromBoard
     * Recreates a .cmp file from the current loaded board
     * this is the same as created by CvPcb.
     * can be used if this file is lost
     */
    void RecreateCmpFileFromBoard( wxCommandEvent& aEvent );

    /**
     * Function ArchiveModulesOnBoard
     * Save modules in a library:
     * @param aNewModulesOnly:
     *              true : save modules not already existing in this lib
     *              false: save all modules
     */
    void ArchiveModulesOnBoard( bool aNewModulesOnly );

    /**
     * Function RecreateBOMFileFromBoard
     * Creates a BOM file from the current loaded board
     */
    void RecreateBOMFileFromBoard( wxCommandEvent& aEvent );

    /**
     * Function ExportToGenCAD
     * creates a file in  GenCAD 1.4 format from the current board.
     */
    void ExportToGenCAD( wxCommandEvent& event );

    /**
     * Function OnExportVRML
     * will export the current BOARD to a VRML file.
     */
    void OnExportVRML( wxCommandEvent& event );

    /**
     * Function ExportVRML_File
     * Creates the file(s) exporting current BOARD to a VRML file.
     *
     * @note When copying 3D shapes files, the new filename is build from the full path
     *       name, changing the separators by underscore.  This is needed because files
     *       with the same shortname can exist in different directories
     * @note ExportVRML_File generates coordinates in board units (BIU) inside the file.
     * @todo Use mm inside the file.  A general scale transform is applied to the whole
     *       file (1.0 to have the actual WRML unit im mm, 0.001 to have the actual WRML
     *       unit in meters.
     * @note For 3D models built by a 3D modeler, the unit is 0,1 inches.  A specfic scale
     *       is applied to 3D models to convert them to internal units.
     *
     * @param aFullFileName = the full filename of the file to create
     * @param aMMtoWRMLunit = the VRML scaling factor:
     *      1.0 to export in mm. 0.001 for meters
     * @param aExport3DFiles = true to copy 3D shapes in the subir a3D_Subdir
     * @param a3D_Subdir = sub directory where 3D shapes files are copied
     * used only when aExport3DFiles == true
     * @return true if Ok.
     */
    bool ExportVRML_File( const wxString & aFullFileName, double aMMtoWRMLunit,
                          bool aExport3DFiles, const wxString & a3D_Subdir );

    /**
     * Function ExportToIDF3
     * will export the current BOARD to a IDFv3 board and lib files.
     */
    void ExportToIDF3( wxCommandEvent& event );

    /**
     * Function ExporttoSPECCTRA
     * Ask for a filename and call ExportSpecctraFile to export the current BOARD
     * to a specctra dsn file.
     */
    void ExportToSpecctra( wxCommandEvent& event );

    /**
     * Function ExportSpecctraFile
     * will export the current BOARD to a specctra dsn file.
     * See http://www.autotraxeda.com/docs/SPECCTRA/SPECCTRA.pdf for the
     * specification.
     * @return true if OK
     */
    bool ExportSpecctraFile( const wxString& aFullFilename );

    /**
     * Function ImportSpecctraSession
     * will import a specctra *.ses file and use it to relocate MODULEs and
     * to replace all vias and tracks in an existing and loaded BOARD.
     * See http://www.autotraxeda.com/docs/SPECCTRA/SPECCTRA.pdf for the
     * specification.
     */
    void ImportSpecctraSession( wxCommandEvent& event );

    /**
     * Function ImportSpecctraDesign
     * will import a specctra *.dsn file and use it to replace an entire BOARD.
     * The new board will not have any graphics, only components, tracks and
     * vias.
     * See http://www.autotraxeda.com/docs/SPECCTRA/SPECCTRA.pdf for the
     * specification.
     */
    void ImportSpecctraDesign( wxCommandEvent& event );

    /**
     * Function Access_to_External_Tool
     * Run an external tool (like freeroute )
     */
    void Access_to_External_Tool( wxCommandEvent& event );

    /**
     * Function ListAndSelectModuleName
     * builds and shows a list of existing modules on board that the user can select.
     * @return a pointer to the selected module or NULL.
     */
    MODULE* ListAndSelectModuleName();

    /**
     * Function ListNetsAndSelect
     * called by a command event
     * displays the sorted list of nets in a dialog frame
     * If a net is selected, it is highlighted
     */
    void ListNetsAndSelect( wxCommandEvent& event );

    void Swap_Layers( wxCommandEvent& event );

    // Handling texts on the board
    void Rotate_Texte_Pcb( TEXTE_PCB* TextePcb, wxDC* DC );
    void FlipTextePcb( TEXTE_PCB* aTextePcb, wxDC* aDC );
    TEXTE_PCB* CreateTextePcb( wxDC* aDC, TEXTE_PCB* aText = NULL );
    void Delete_Texte_Pcb( TEXTE_PCB* TextePcb, wxDC* DC );
    void StartMoveTextePcb( TEXTE_PCB* aTextePcb, wxDC* aDC, bool aErase = true );
    void Place_Texte_Pcb( TEXTE_PCB* TextePcb, wxDC* DC );
    void InstallTextPCBOptionsFrame( TEXTE_PCB* TextPCB, wxDC* DC );

    // Graphic Segments type DRAWSEGMENT
    void Start_Move_DrawItem( DRAWSEGMENT* drawitem, wxDC* DC );
    void Place_DrawItem( DRAWSEGMENT* drawitem, wxDC* DC );
    void InstallGraphicItemPropertiesDialog( DRAWSEGMENT* aItem, wxDC* aDC );

    // Footprint edition (see also PCB_BASE_FRAME)
    void InstallModuleOptionsFrame( MODULE* Module, wxDC* DC );

    /**
     * Function StartMoveModule
     * Initialize a drag or move pad command
     * @param aModule = the module to move or drag
     * @param aDC = the current device context
     * @param aDragConnectedTracks = true to drag connected tracks,
     *                               false to just move the module
     */
    void StartMoveModule( MODULE* aModule, wxDC* aDC, bool aDragConnectedTracks );

    /**
     * Function DlgGlobalChange_PadSettings
     * Function to change pad caracteristics for the given footprint
     * or all footprints which look like the given footprint
     * Options are set by the opened dialog.
     * @param aPad is the pattern. The given footprint is the parent of this pad
     * @param aRedraw: if true: redraws the footprint
     */
    void DlgGlobalChange_PadSettings( D_PAD* aPad, bool aRedraw );

    /**
     * Function Delete Module
     * Remove a footprint from m_Modules linked list and put it in undelete buffer
     * The ratsnest and pad list are recalculated
     * @param aModule = footprint to delete
     * @param aDC = currentDevice Context. if NULL: do not redraw new ratsnest
     * @param aAskBeforeDeleting : if true: ask for confirmation before deleting
     */
    bool Delete_Module( MODULE* aModule, wxDC* aDC, bool aAskBeforeDeleting );

    /**
     * Function Change_Side_Module
     * Flip a footprint (switch layer from component or component to copper)
     * The mirroring is made from X axis
     * if a footprint is not on copper or component layer it is not flipped
     * (it could be on an adhesive layer, not supported at this time)
     * @param Module the footprint to flip
     * @param  DC Current Device Context. if NULL, no redraw
     */
    void Change_Side_Module( MODULE* Module, wxDC* DC );

    void InstallExchangeModuleFrame( MODULE* ExchangeModuleModule );

    /**
     * Function Exchange_Module
     * Replaces OldModule by NewModule, using OldModule settings:
     * position, orientation, pad netnames ...)
     * OldModule is deleted or put in undo list.
     * @param aOldModule = footprint to replace
     * @param aNewModule = footprint to put
     * @param aUndoPickList = the undo list used to save  OldModule. If null,
     *                        OldModule is deleted
     */
    void Exchange_Module( MODULE* aOldModule, MODULE* aNewModule,
                          PICKED_ITEMS_LIST* aUndoPickList );

    // loading modules: see PCB_BASE_FRAME

    // Board handling
    void RemoveStruct( BOARD_ITEM* Item, wxDC* DC );

    /**
     * Function OnEditItemRequest
     * Install the corresponding dialog editor for the given item
     * @param aDC = the current device context
     * @param aItem = a pointer to the BOARD_ITEM to edit
     */
    void OnEditItemRequest( wxDC* aDC, BOARD_ITEM* aItem );

    /**
     * Locate track or pad and highlight the corresponding net.
     * @return The Netcode, or -1 if no net located.
     */
    int SelectHighLight( wxDC* DC );

    /**
     * Function HighLight.
     * highlights the net at the current cursor position.
     */
    void HighLight( wxDC* DC );

    // Track and via edition:
    void Via_Edit_Control( wxCommandEvent& event );

    /**
     * Function IsMicroViaAcceptable
     * return true if a microvia can be placed on the board.
     * <p>
     * A microvia is a small via restricted to 2 near neighbor layers
     * because its is hole is made by laser which can penetrate only one layer
     * It is mainly used to connect BGA to the first inner layer
     * And it is allowed from an external layer to the first inner layer
     * </p>
     */
    bool IsMicroViaAcceptable( void );

    /**
     * Function Other_Layer_Route
     * operates in one of two ways.  If argument track is NULL, then swap the
     * active layer between m_Route_Layer_TOP and m_Route_Layer_BOTTOM.  If a
     * track is in progress (track is not NULL), and if DRC allows it, place
     * a via on the end of the current track, and then swap the current active
     * layer and start a new segment on the new layer.
     * @param track A TRACK* to append the via to or NULL.
     * @param DC A device context to draw on.
     * @return bool - true if the operation was successful, else false such as
     *                the case where DRC would not allow a via.
     */
    bool Other_Layer_Route( TRACK* track, wxDC* DC );
    void HighlightUnconnectedPads( wxDC* DC );

    /**
     * Function Delete_Segment
     * removes a track segment.
     * If a new track is in progress: delete the current new segment.
     * Otherwise, delete segment under the mouse cursor.
     */
    TRACK* Delete_Segment( wxDC* DC, TRACK* Track );

    void Delete_Track( wxDC* DC, TRACK* Track );
    void Delete_net( wxDC* DC, TRACK* Track );

    /**
     * Function Remove_One_Track
     * removes 1 track/
     * The leading segment is removed and all adjacent segments
     * until a pad or a junction point of more than 2 segments is found
     */
    void Remove_One_Track( wxDC* DC, TRACK* pt_segm );

    /**
     * Function Reset_All_Tracks_And_Vias_To_Netclass_Values
     * Reset all tracks width and/or vias diameters and drill
     * to their default Netclass value
     * @param aTrack : bool true to modify tracks
     * @param aVia : bool true to modify vias
     */
    bool Reset_All_Tracks_And_Vias_To_Netclass_Values( bool aTrack, bool aVia );

    /**
     * Function Change_Net_Tracks_And_Vias_Sizes
     * Reset all tracks width and vias diameters and drill
     * to their default Netclass value or current values
     * @param aNetcode : the netcode of the net to edit
     * @param aUseNetclassValue : bool. True to use netclass values, false to
     *                            use current values
     */
    bool Change_Net_Tracks_And_Vias_Sizes( int  aNetcode, bool aUseNetclassValue );

    /**
     * Function Edit_Track_Width
     * Modify a full track width (using DRC control).
     * a full track is the set of track segments between 2 ends: pads or a
     * point that has more than 2 segments ends connected
     * @param  aDC = the curred device context (can be NULL)
     * @param aTrackSegment = a segment or via on the track to change
     */
    void Edit_Track_Width( wxDC* aDC, TRACK* aTrackSegment );

    /**
     * Function Edit_TrackSegm_Width
     *  Modify one track segment width or one via diameter (using DRC control).
     * @param  aDC = the current device context (can be NULL)
     * @param aTrackItem = the track segment or via to modify
     */
    void Edit_TrackSegm_Width( wxDC* aDC, TRACK* aTrackItem );

    /**
     * Function Begin_Route
     * Starts a new track and/or establish of a new track point.
     *
     * For a new track:
     * - Search the netname of the new track from the starting point
     * if it is on a pad or an existing track
     * - Highlight all this net
     * If a track is in progress:
     * - Call DRC
     * - If DRC is OK: finish the track segment and starts a new one.
     * @param aTrack = the current track segment, or NULL to start a new track
     * @param aDC = the current device context
     * @return a pointer to the new track segment or null if not created (DRC error)
     */
    TRACK* Begin_Route( TRACK* aTrack, wxDC* aDC );

    /**
     * Function End_Route
     * Terminates a track currently being created
     * @param aTrack = the current track segment in progress
     * @param aDC = the current device context
     * @return true if the track was created, false if not (due to a DRC error)
     */
    bool End_Route( TRACK* aTrack, wxDC* aDC );

    void Attribut_Segment( TRACK* track, wxDC* DC, bool Flag_On );
    void Attribut_Track( TRACK* track, wxDC* DC, bool Flag_On );
    void Attribut_net( wxDC* DC, int net_code, bool Flag_On );

    /**
     * Function StartMoveOneNodeOrSegment
     * initializes the parameters to move one  via or/and a terminal point of a track segment
     * The terminal point of other connected segments (if any) are moved too.
     */
    void StartMoveOneNodeOrSegment( TRACK* aTrack, wxDC* aDC, int aCommand );

    bool PlaceDraggedOrMovedTrackSegment( TRACK* Track, wxDC* DC );

    /**
     * @todo This function is broken, because it merge segments having different
     *       widths or without any connectivity test.
     * 2 collinear segments can be merged only if no other segment or via is
     * connected to the common point and if they have the same width. See
     * cleanup.cpp for merge functions and consider MarkTrace() to locate segments
     * that can be merged
     */
    bool MergeCollinearTracks( TRACK* track, wxDC* DC, int end );

    void Start_DragTrackSegmentAndKeepSlope( TRACK* track, wxDC* DC );
    void SwitchLayer( wxDC* DC, LAYER_NUM layer );

    /**
     * Function Add45DegreeSegment
     * adds a track segment between 2 tracks segments if these 2 segments
     * make a 90 deg angle, in order to have 45 deg track segments
     * Its only works on horizontal or vertical segments.
     *
     * @param aDC The wxDC device context to draw on.
     * @return A bool value true if ok or false if not.
     */
    bool Add45DegreeSegment( wxDC* aDC );

    /**
     * Function EraseRedundantTrack
     * Called after creating a track
     * Remove (if exists) the old track that have the same starting and the
     * same ending point as the new created track
     * (this is the redunding track)
     * @param aDC = the current device context (can be NULL)
     * @param aNewTrack = the new created track (a pointer to a segment of the
     *                    track list)
     * @param aNewTrackSegmentsCount = number of segments in this new track
     * @param aItemsListPicker = the list picker to use for an undo command
     *                           (can be NULL)
     */
    int EraseRedundantTrack( wxDC*              aDC,
                             TRACK*             aNewTrack,
                             int                aNewTrackSegmentsCount,
                             PICKED_ITEMS_LIST* aItemsListPicker );

    /**
     * Function SetTrackSegmentWidth
     *  Modify one track segment width or one via diameter (using DRC control).
     *  Basic routine used by other routines when editing tracks or vias
     * @param aTrackItem = the track segment or via to modify
     * @param aItemsListPicker = the list picker to use for an undo command
     *                           (can be NULL)
     * @param aUseNetclassValue = true to use NetClass value, false to use
     *                            current designSettings value
     * @return  true if done, false if no not change (because DRC error)
     */
    bool SetTrackSegmentWidth( TRACK*             aTrackItem,
                               PICKED_ITEMS_LIST* aItemsListPicker,
                               bool               aUseNetclassValue );


    // zone handling

    /**
     * Function Delete_OldZone_Fill (obsolete)
     * Used for compatibility with old boards
     * Remove the zone filling which include the segment aZone, or the zone
     * which have the given time stamp.
     * For old boards, a zone is a group of SEGZONE segments which have the same TimeStamp
     * @param aZone = zone segment within the zone to delete. Can be NULL
     * @param aTimestamp = Timestamp for the zone to delete, used if aZone ==
     *                     NULL
     */
    void Delete_OldZone_Fill( SEGZONE* aZone, time_t aTimestamp = 0 );

    /**
     * Function Delete_LastCreatedCorner
     * Used only while creating a new zone outline
     * Remove and delete the current outline segment in progress
     * @return 0 if no corner in list, or corner number
     */
    int Delete_LastCreatedCorner( wxDC* DC );

    /**
     * Function Begin_Zone
     * either initializes the first segment of a new zone, or adds an
     * intermediate segment.
     * A new zone can be:
     * created from scratch: the user will be prompted to define parameters (layer, clearence ...)
     * created from a similar zone (s_CurrentZone is used): parameters are copied from
     * s_CurrentZone
     * created as a cutout (an hole) inside s_CurrentZone
     */
    int Begin_Zone( wxDC* DC );

    /**
     * Function End_Zone
     * terminates (if no DRC error ) the zone edge creation process
     * @param DC = current Device Context
     * @return true if Ok, false if DRC error
     */
    bool End_Zone( wxDC* DC );

    /**
     * Function Fill_Zone
     *  Calculate the zone filling for the outline zone_container
     *  The zone outline is a frontier, and can be complex (with holes)
     *  The filling starts from starting points like pads, tracks.
     * If exists the old filling is removed
     * @param aZone = zone to fill
     * @return error level (0 = no error)
     */
    int Fill_Zone( ZONE_CONTAINER* aZone );

    /**
     * Function Fill_All_Zones
     *  Fill all zones on the board
     * The old fillings are removed
     * @param aActiveWindow = the current active window, if a progress bar is shown
     *                      = NULL to do not display a progress bar
     * @param aVerbose = true to show error messages
     */
    int Fill_All_Zones( wxWindow * aActiveWindow, bool aVerbose = true );


    /**
     * Function Add_Zone_Cutout
     * Add a cutout zone to a given zone outline
     * @param DC = current Device Context
     * @param zone_container = parent zone outline
     */
    void Add_Zone_Cutout( wxDC* DC, ZONE_CONTAINER* zone_container );

    /**
     * Function Add_Similar_Zone
     * Add a zone to a given zone outline.
     * if the zones are overlapping they will be merged
     * @param DC = current Device Context
     * @param zone_container = parent zone outline
     */
    void Add_Similar_Zone( wxDC* DC, ZONE_CONTAINER* zone_container );

    /**
     * Function Edit_Zone_Params
     * Edit params (layer, clearance, ...) for a zone outline
     */
    void Edit_Zone_Params( wxDC* DC, ZONE_CONTAINER* zone_container );

    /**
     * Function Start_Move_Zone_Corner
     * Prepares a move corner in a zone outline,
     * called from a move corner command (IsNewCorner = false),
     * or a create new cornet command (IsNewCorner = true )
     */
    void Start_Move_Zone_Corner( wxDC*           DC,
                                 ZONE_CONTAINER* zone_container,
                                 int             corner_id,
                                 bool            IsNewCorner );

    /**
     * Function Start_Move_Zone_Corner
     * Prepares a drag edge in an existing zone outline,
     */
    void Start_Move_Zone_Drag_Outline_Edge( wxDC*            DC,
                                            ZONE_CONTAINER* zone_container,
                                            int             corner_id );

    /**
     * Function End_Move_Zone_Corner_Or_Outlines
     * Terminates a move corner in a zone outline, or a move zone outlines
     * @param DC = current Device Context (can be NULL)
     * @param zone_container: the given zone
     */
    void End_Move_Zone_Corner_Or_Outlines( wxDC* DC, ZONE_CONTAINER* zone_container );

    /**
     * Function End_Move_Zone_Corner_Or_Outlines
     * Remove the currently selected corner in a zone outline
     * the .m_CornerSelection is used as corner selection
     */
    void Remove_Zone_Corner( wxDC* DC, ZONE_CONTAINER* zone_container );

    /**
     * Function Delete_Zone
     * Remove the zone which include the segment aZone, or the zone which have
     * the given time stamp.  A zone is a group of segments which have the
     * same TimeStamp
     * @param DC = current Device Context (can be NULL)
     * @param zone_container = zone to modify
     *  the member .m_CornerSelection is used to find the outline to remove.
     * if the outline is the main outline, all the zone is removed
     * otherwise, the hole is deleted
     */
    void Delete_Zone_Contour( wxDC* DC, ZONE_CONTAINER* zone_container );

    /**
     * Function Start_Move_Zone_Outlines
     * Initialize parameters to move an existing zone outlines.
     * @param DC = current Device Context (can be NULL)
     * @param zone_container: the given zone to move
     */
    void Start_Move_Zone_Outlines( wxDC* DC, ZONE_CONTAINER* zone_container );

    // Target handling
    PCB_TARGET* CreateTarget( wxDC* DC );
    void DeleteTarget( PCB_TARGET* aTarget, wxDC* DC );
    void BeginMoveTarget( PCB_TARGET* aTarget, wxDC* DC );
    void PlaceTarget( PCB_TARGET* aTarget, wxDC* DC );
    void ShowTargetOptionsDialog( PCB_TARGET* aTarget, wxDC* DC );

    // Graphic segments type DRAWSEGMENT handling:
    DRAWSEGMENT* Begin_DrawSegment( DRAWSEGMENT* Segment, STROKE_T shape, wxDC* DC );
    void End_Edge( DRAWSEGMENT* Segment, wxDC* DC );
    void Delete_Segment_Edge( DRAWSEGMENT* Segment, wxDC* DC );
    void Delete_Drawings_All_Layer( LAYER_NUM aLayer );

    // Dimension handling:
    void ShowDimensionPropertyDialog( DIMENSION* aDimension, wxDC* aDC );
    DIMENSION* EditDimension( DIMENSION* aDimension, wxDC* aDC );
    void DeleteDimension( DIMENSION* aDimension, wxDC* aDC );
    void BeginMoveDimensionText( DIMENSION* aItem, wxDC* DC );
    void PlaceDimensionText( DIMENSION* aItem, wxDC* DC );


    // netlist  handling:
    void InstallNetlistFrame( wxDC* DC );

    /**
     * Function ReadPcbNetlist
     * reads \a aNetlistFileName and ppdates the footprints (load missing footprints and
     * delete on demand extra footprints) on the board.
     * Update connectivity info, references, values and "TIME STAMP"
     *
     * @param aNetlistFileName = netlist file name (*.net)
     * @param aCmpFileName = cmp/footprint link file name (*.cmp).
     *                       if not found or empty, only the netlist will be used
     * @param aReporter is a pointer to a #REPORTER object to write display messages.
     *                  can be NULL.
     * @param aChangeFootprint if true, footprints that have changed in netlist will be changed
     * @param aDeleteBadTracks if true, erroneous tracks will be deleted
     * @param aDeleteExtraFootprints if true, remove unlocked footprints that are not in netlist
     * @param aSelectByTimestamp if true, use timestamp instead of reference to identify
     *                           footprints from components (use after reannotation of the
     *                           schematic)
     * @param aDeleteSinglePadNets if true, remove nets counting only one pad
     *                             and set net code to 0 for these pads
     * @param aIsDryRun performs a dry run without making any changes if true.
     */
    void ReadPcbNetlist( const wxString&  aNetlistFileName,
                         const wxString&  aCmpFileName,
                         REPORTER*        aReporter,
                         bool             aChangeFootprint,
                         bool             aDeleteBadTracks,
                         bool             aDeleteExtraFootprints,
                         bool             aSelectByTimestamp,
                         bool             aDeleteSinglePadNets,
                         bool             aIsDryRun );

    /**
     * Function RemoveMisConnectedTracks
     * finds all track segments which are mis-connected (to more than one net).
     * When such a bad segment is found, it is flagged to be removed.
     * All tracks having at least one flagged segment are removed.
     * @return true if any change is made
     */
    bool RemoveMisConnectedTracks();


    // Autoplacement:
    void OnPlaceOrRouteFootprints( wxCommandEvent& event );

    /**
     * Function ScriptingConsoleEnableDisable
     * enables or disabled the scripting console
     */
    void ScriptingConsoleEnableDisable( wxCommandEvent& event );

    void OnSelectAutoPlaceMode( wxCommandEvent& aEvent );

    /**
     * Function OnOrientFootprints
     * install the dialog box for the common Orient Footprints
     */
    void OnOrientFootprints( wxCommandEvent& event );

    /**
     * Function ReOrientModules
     * Set the orientation of footprints
     * @param ModuleMask = mask (wildcard allowed) selection
     * @param Orient = new orientation
     * @param include_fixe = true to orient locked footprints
     * @return true if some footprints modified, false if no change
     */
    bool ReOrientModules( const wxString& ModuleMask, double Orient, bool include_fixe );
    void LockModule( MODULE* aModule, bool aLocked );

    /**
     * Function SpreadFootprints
     * Footprints (after loaded by reading a netlist for instance) are moved
     * to be in a small free area (outside the current board) without overlapping.
     * @param aFootprintsOutsideBoardOnly: true to move only
     * footprints outside the board outlines
     * (they are outside if the position of a footprint is outside
     * the board outlines bounding box
     */
    void SpreadFootprints( bool aFootprintsOutsideBoardOnly );

    /**
     * Function AutoPlaceModule
     * automatically places footprints within the confines of the PCB edges.
     * The components with the FIXED status are not moved.  If the menu is
     * calling the placement of 1 module, it will be replaced.
     */
    void AutoPlaceModule( MODULE* Module, int place_mode, wxDC* DC );

    // Autorouting:
    int Solve( wxDC* DC, int two_sides );
    void Reset_Noroutable( wxDC* DC );
    void Autoroute( wxDC* DC, int mode );
    void ReadAutoroutedTracks( wxDC* DC );
    void GlobalRoute( wxDC* DC );

    /**
     * Function Show_1_Ratsnest
     * draw ratsnest.
     *
     * The net edge pad with mouse or module locates the mouse.
     * Delete the ratsnest if no module or pad is selected.
     */
    void Show_1_Ratsnest( EDA_ITEM* item, wxDC* DC );

    /**
     * Function Clean_Pcb
     * Clean up the board (remove redundant vias, not connected tracks
     * and merges collinear track segments)
     * Install the cleanup dialog frame to know what should be cleaned
     * and run the cleanup function
     */
    void Clean_Pcb();

    void InstallFindFrame();

    /**
     * Function SendMessageToEESCHEMA
     * sends a message to the schematic editor so that it may move its cursor
     * to a part with the same reference as the objectToSync
     * @param objectToSync The object whose reference is used to synchronize Eeschema.
     */
    void SendMessageToEESCHEMA( BOARD_ITEM* objectToSync );

    /**
     * Function Edit_Gap
     * edits the GAP module if it has changed the position and/or size of the pads that
     * form the gap get a new value.
     */
    void Edit_Gap( wxDC* DC, MODULE* Module );

    /**
     * Function Create_MuWaveBasicShape
     * create a footprint with pad_count pads for micro wave applications.
     * This footprint has pad_count pads:
     *  PAD_SMD, rectangular, H size = V size = current track width.
     */
    MODULE* Create_MuWaveBasicShape( const wxString& name, int pad_count );

    /**
     * Create_MuWaveComponent
     * creates a module "GAP" or "STUB" used in micro wave designs.
     *  This module has 2 pads:
     *  PAD_SMD, rectangular, H size = V size = current track width.
     *  the "gap" is isolation created between this 2 pads
     */
    MODULE* Create_MuWaveComponent( int shape_type );

    MODULE* Create_MuWavePolygonShape();

    void Begin_Self( wxDC* DC );

    /**
     * Function Genre_Self
     * creates a self-shaped coil for microwave applications.
     * - Length Mself.lng
     * - Extremities Mself.m_Start and Mself.m_End
     *
     * We must determine:
     * Mself.nbrin = number of segments perpendicular to the direction
     * (The coil nbrin will demicercles + 1 + 2 1 / 4 circle)
     * Mself.lbrin = length of a strand
     * Mself.radius = radius of rounded parts of the coil
     * Mself.delta = segments extremities connection between him and the coil even
     *
     * The equations are
     * Mself.m_Size.x = 2 * Mself.radius + Mself.lbrin
     * Mself.m_Size.y * Mself.delta = 2 + 2 * Mself.nbrin * Mself.radius
     * Mself.lng = 2 * Mself.delta / / connections to the coil
     + (Mself.nbrin-2) * Mself.lbrin / / length of the strands except 1st and last
     + (Mself.nbrin 1) * (PI * Mself.radius) / / length of rounded
     * Mself.lbrin + / 2 - Melf.radius * 2) / / length of 1st and last bit
     *
     * The constraints are:
     * Nbrin >= 2
     * Mself.radius < Mself.m_Size.x
     * Mself.m_Size.y = Mself.radius * 4 + 2 * Mself.raccord
     * Mself.lbrin> Mself.radius * 2
     *
     * The calculation is conducted in the following way:
     * Initially:
     * Nbrin = 2
     * Radius = 4 * m_Size.x (arbitrarily fixed value)
     * Then:
     * Increasing the number of segments to the desired length
     * (Radius decreases if necessary)
     *
     */
    MODULE* Genere_Self( wxDC* DC );

    /**
     * Function SetLanguage
     * called on a language menu selection
     */
    virtual void SetLanguage( wxCommandEvent& event );

    /**
     * Function UpdateTitle
     * sets the main window title bar text.
     * <p>
     * If file name defined by PCB_SCREEN::m_FileName is not set, the title is set to the
     * application name appended with no file.  Otherwise, the title is set to the full path
     * and file name and read only is appended to the title if the user does not have write
     * access to the file.
     * </p>
     */
    void UpdateTitle();

    DECLARE_EVENT_TABLE()
};


/**
 * Function AskBoardFileName
 * puts up a wxFileDialog asking for a BOARD filename to open.
 *
 * @param aParent is a wxFrame passed to wxFileDialog.
 * @param aCtl is where to put the OpenProjectFiles() control bits.
 *
 * @param aFileName on entry is a probable choice, on return is the chosen filename.
 *
 * @return bool - true if chosen, else false if user aborted.
 */
bool AskBoardFileName( wxWindow* aParent, int* aCtl, wxString* aFileName );


#endif  // WXPCB_STRUCT_H_<|MERGE_RESOLUTION|>--- conflicted
+++ resolved
@@ -197,15 +197,6 @@
     bool m_show_microwave_tools;
     bool m_show_layer_manager_tools;
 
-<<<<<<< HEAD
-    PCB_EDIT_FRAME( wxWindow* father, const wxString& title,
-                    const wxPoint& pos, const wxSize& size,
-                    long style = KICAD_DEFAULT_DRAWFRAME_STYLE );
-
-=======
-
-public:
->>>>>>> 4eec9fd0
     virtual ~PCB_EDIT_FRAME();
 
     void OnQuit( wxCommandEvent& event );
