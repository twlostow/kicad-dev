/*
 * This program source code file is part of KiCad, a free EDA CAD application.
 *
 * Copyright (C) 2012 Jean-Pierre Charras, jean-pierre.charras@ujf-grenoble.fr
 * Copyright (C) 2012 SoftPLC Corporation, Dick Hollenbeck <dick@softplc.com>
 * Copyright (C) 2011 Wayne Stambaugh <stambaughw@verizon.net>
 * Copyright (C) 1992-2011 KiCad Developers, see AUTHORS.txt for contributors.
 *
 * This program is free software; you can redistribute it and/or
 * modify it under the terms of the GNU General Public License
 * as published by the Free Software Foundation; either version 2
 * of the License, or (at your option) any later version.
 *
 * This program is distributed in the hope that it will be useful,
 * but WITHOUT ANY WARRANTY; without even the implied warranty of
 * MERCHANTABILITY or FITNESS FOR A PARTICULAR PURPOSE.  See the
 * GNU General Public License for more details.
 *
 * You should have received a copy of the GNU General Public License
 * along with this program; if not, you may find one here:
 * http://www.gnu.org/licenses/old-licenses/gpl-2.0.html
 * or you may search the http://www.gnu.org website for the version 2 license,
 * or you may write to the Free Software Foundation, Inc.,
 * 51 Franklin Street, Fifth Floor, Boston, MA  02110-1301, USA
 */

/**
 * @file basepcbframe.cpp
 */

#include <fctsys.h>
#include <kiface_i.h>
#include <wxstruct.h>
#include <confirm.h>
#include <kiface_i.h>
#include <dialog_helpers.h>
#include <kicad_device_context.h>
#include <wxBasePcbFrame.h>
#include <base_units.h>
#include <msgpanel.h>

#include <3d_viewer/eda_3d_viewer.h>                                            // To include VIEWER3D_FRAMENAME

#include <pcbnew.h>
#include <fp_lib_table.h>
#include <pcbnew_id.h>
#include <class_board.h>
#include <class_track.h>
#include <class_module.h>
#include <class_drawsegment.h>

#include <collectors.h>
#include <class_drawpanel.h>
#include <pcb_draw_panel_gal.h>
#include <view/view_ng.h>
#include <math/vector2d.h>
#include <trigo.h>
#include <pcb_painter.h>

#include <tool/tool_manager.h>
#include <tool/tool_dispatcher.h>

const wxChar PCB_BASE_FRAME::CANVAS_TYPE_KEY[] = wxT( "canvas_type" );

// Configuration entry names.
static const wxChar UserGridSizeXEntry[] = wxT( "PcbUserGrid_X" );
static const wxChar UserGridSizeYEntry[] = wxT( "PcbUserGrid_Y" );
static const wxChar UserGridUnitsEntry[] = wxT( "PcbUserGrid_Unit" );
static const wxChar DisplayPadFillEntry[] = wxT( "DiPadFi" );
static const wxChar DisplayViaFillEntry[] = wxT( "DiViaFi" );
static const wxChar DisplayPadNumberEntry[] = wxT( "DiPadNu" );
static const wxChar DisplayModuleEdgeEntry[] = wxT( "DiModEd" );
static const wxChar DisplayModuleTextEntry[] = wxT( "DiModTx" );
static const wxChar FastGrid1Entry[] = wxT( "FastGrid1" );
static const wxChar FastGrid2Entry[] = wxT( "FastGrid2" );


BEGIN_EVENT_TABLE( PCB_BASE_FRAME, EDA_DRAW_FRAME )
    EVT_MENU_RANGE( ID_POPUP_PCB_ITEM_SELECTION_START, ID_POPUP_PCB_ITEM_SELECTION_END,
                    PCB_BASE_FRAME::ProcessItemSelection )

    EVT_TOOL( ID_TB_OPTIONS_SHOW_POLAR_COORD, PCB_BASE_FRAME::OnTogglePolarCoords )
    EVT_TOOL( ID_TB_OPTIONS_SHOW_PADS_SKETCH, PCB_BASE_FRAME::OnTogglePadDrawMode )

    EVT_UPDATE_UI( ID_TB_OPTIONS_SHOW_POLAR_COORD, PCB_BASE_FRAME::OnUpdateCoordType )
    EVT_UPDATE_UI( ID_TB_OPTIONS_SHOW_PADS_SKETCH, PCB_BASE_FRAME::OnUpdatePadDrawMode )
    EVT_UPDATE_UI( ID_ON_GRID_SELECT, PCB_BASE_FRAME::OnUpdateSelectGrid )
    EVT_UPDATE_UI( ID_ON_ZOOM_SELECT, PCB_BASE_FRAME::OnUpdateSelectZoom )

    EVT_UPDATE_UI_RANGE( ID_ZOOM_IN, ID_ZOOM_PAGE, PCB_BASE_FRAME::OnUpdateSelectZoom )
END_EVENT_TABLE()


PCB_BASE_FRAME::PCB_BASE_FRAME( KIWAY* aKiway, wxWindow* aParent, FRAME_T aFrameType,
        const wxString& aTitle, const wxPoint& aPos, const wxSize& aSize,
        long aStyle, const wxString & aFrameName ) :
    EDA_DRAW_FRAME( aKiway, aParent, aFrameType, aTitle, aPos, aSize, aStyle, aFrameName )
{
    m_Pcb                 = NULL;

    m_UserGridSize        = wxRealPoint( 100.0, 100.0 );
    m_UserGridUnit        = INCHES;
    m_Collector           = new GENERAL_COLLECTOR();

    m_FastGrid1           = 0;
    m_FastGrid2           = 0;

    m_auxiliaryToolBar    = NULL;

    m_zoomLevelCoeff      = 11.0 * IU_PER_MILS;  // Adjusted to roughly displays zoom level = 1
                                        // when the screen shows a 1:1 image
                                        // obviously depends on the monitor,
                                        // but this is an acceptable value
}


PCB_BASE_FRAME::~PCB_BASE_FRAME()
{
    delete m_Collector;
    delete m_Pcb;
}


EDA_3D_VIEWER* PCB_BASE_FRAME::Get3DViewerFrame()
{
    // return the 3D viewer frame, when exists, or NULL
    return dynamic_cast<EDA_3D_VIEWER*>
        ( wxWindow::FindWindowByName( VIEWER3D_FRAMENAME ) );
}


FP_LIB_TABLE* PROJECT::PcbFootprintLibs()
{
    // This is a lazy loading function, it loads the project specific table when
    // that table is asked for, not before.

    FP_LIB_TABLE*   tbl = (FP_LIB_TABLE*) GetElem( ELEM_FPTBL );

    // its gotta be NULL or a FP_LIB_TABLE, or a bug.
    wxASSERT( !tbl || dynamic_cast<FP_LIB_TABLE*>( tbl ) );

    if( !tbl )
    {
        // Stack the project specific FP_LIB_TABLE overlay on top of the global table.
        // ~FP_LIB_TABLE() will not touch the fallback table, so multiple projects may
        // stack this way, all using the same global fallback table.
        tbl = new FP_LIB_TABLE( &GFootprintTable );

        SetElem( ELEM_FPTBL, tbl );

        wxString projectFpLibTableFileName = FootprintLibTblName();

        try
        {
            tbl->Load( projectFpLibTableFileName );
        }
        catch( const IO_ERROR& ioe )
        {
            DisplayError( NULL, ioe.What() );
        }
    }

    return tbl;
}


void PCB_BASE_FRAME::SetBoard( BOARD* aBoard )
{
    if( m_Pcb != aBoard )
    {
        delete m_Pcb;
        m_Pcb = aBoard;
    }
}


void PCB_BASE_FRAME::SetPageSettings( const PAGE_INFO& aPageSettings )
{
    wxASSERT( m_Pcb );
    m_Pcb->SetPageSettings( aPageSettings );

    if( GetScreen() )
        GetScreen()->InitDataPoints( aPageSettings.GetSizeIU() );
}


const PAGE_INFO& PCB_BASE_FRAME::GetPageSettings() const
{
    wxASSERT( m_Pcb );
    return m_Pcb->GetPageSettings();
}


const wxSize PCB_BASE_FRAME::GetPageSizeIU() const
{
    wxASSERT( m_Pcb );

    // this function is only needed because EDA_DRAW_FRAME is not compiled
    // with either -DPCBNEW or -DEESCHEMA, so the virtual is used to route
    // into an application specific source file.
    return m_Pcb->GetPageSettings().GetSizeIU();
}


const wxPoint& PCB_BASE_FRAME::GetAuxOrigin() const
{
    wxASSERT( m_Pcb );
    return m_Pcb->GetAuxOrigin();
}


void PCB_BASE_FRAME::SetAuxOrigin( const wxPoint& aPoint )
{
    wxASSERT( m_Pcb );
    m_Pcb->SetAuxOrigin( aPoint );
}


const wxPoint& PCB_BASE_FRAME::GetGridOrigin() const
{
    wxASSERT( m_Pcb );
    return m_Pcb->GetGridOrigin();
}


void PCB_BASE_FRAME::SetGridOrigin( const wxPoint& aPoint )
{
    wxASSERT( m_Pcb );
    m_Pcb->SetGridOrigin( aPoint );
}


const TITLE_BLOCK& PCB_BASE_FRAME::GetTitleBlock() const
{
    wxASSERT( m_Pcb );
    return m_Pcb->GetTitleBlock();
}


void PCB_BASE_FRAME::SetTitleBlock( const TITLE_BLOCK& aTitleBlock )
{
    wxASSERT( m_Pcb );
    m_Pcb->SetTitleBlock( aTitleBlock );
}


BOARD_DESIGN_SETTINGS& PCB_BASE_FRAME::GetDesignSettings() const
{
    wxASSERT( m_Pcb );
    return m_Pcb->GetDesignSettings();
}


void PCB_BASE_FRAME::SetDesignSettings( const BOARD_DESIGN_SETTINGS& aSettings )
{
    wxASSERT( m_Pcb );
    m_Pcb->SetDesignSettings( aSettings );
}


const ZONE_SETTINGS& PCB_BASE_FRAME::GetZoneSettings() const
{
    wxASSERT( m_Pcb );
    return m_Pcb->GetZoneSettings();
}


void PCB_BASE_FRAME::SetZoneSettings( const ZONE_SETTINGS& aSettings )
{
    wxASSERT( m_Pcb );
    m_Pcb->SetZoneSettings( aSettings );
}


const PCB_PLOT_PARAMS& PCB_BASE_FRAME::GetPlotSettings() const
{
    wxASSERT( m_Pcb );
    return m_Pcb->GetPlotOptions();
}


void PCB_BASE_FRAME::SetPlotSettings( const PCB_PLOT_PARAMS& aSettings )
{
    wxASSERT( m_Pcb );
    m_Pcb->SetPlotOptions( aSettings );
}


EDA_RECT PCB_BASE_FRAME::GetBoardBoundingBox( bool aBoardEdgesOnly ) const
{
    wxASSERT( m_Pcb );

    EDA_RECT area = m_Pcb->ComputeBoundingBox( aBoardEdgesOnly );

    if( area.GetWidth() == 0 && area.GetHeight() == 0 )
    {
        wxSize pageSize = GetPageSizeIU();

        if( m_showBorderAndTitleBlock )
        {
            area.SetOrigin( 0, 0 );
            area.SetEnd( pageSize.x, pageSize.y );
        }
        else
        {
            area.SetOrigin( -pageSize.x / 2, -pageSize.y / 2 );
            area.SetEnd( pageSize.x / 2, pageSize.y / 2 );
        }
    }

    return area;
}


double PCB_BASE_FRAME::BestZoom()
{
    if( m_Pcb == NULL )
        return 1.0;

    EDA_RECT    ibbbox  = GetBoardBoundingBox();
    DSIZE       clientz = m_canvas->GetClientSize();
    DSIZE       boardz( ibbbox.GetWidth(), ibbbox.GetHeight() );

    double iu_per_du_X = clientz.x ? boardz.x / clientz.x : 1.0;
    double iu_per_du_Y = clientz.y ? boardz.y / clientz.y : 1.0;

    double bestzoom = std::max( iu_per_du_X, iu_per_du_Y );

    SetScrollCenterPosition( ibbbox.Centre() );

    return bestzoom;
}


void PCB_BASE_FRAME::CursorGoto( const wxPoint& aPos, bool aWarp )
{
    // factored out of pcbnew/find.cpp

    INSTALL_UNBUFFERED_DC( dc, m_canvas );

    // There may be need to reframe the drawing.
    if( !m_canvas->IsPointOnDisplay( aPos ) )
    {
        SetCrossHairPosition( aPos );
        RedrawScreen( aPos, aWarp );
    }
    else
    {
        // Put cursor on item position
        m_canvas->CrossHairOff( &dc );
        SetCrossHairPosition( aPos );

        if( aWarp )
            m_canvas->MoveCursorToCrossHair();
    }
    m_canvas->CrossHairOn( &dc );
    m_canvas->CrossHairOn( &dc );
}


// Virtual function
void PCB_BASE_FRAME::ReCreateMenuBar( void )
{
}


// Virtual functions: Do nothing for PCB_BASE_FRAME window
void PCB_BASE_FRAME::Show3D_Frame( wxCommandEvent& event )
{
}


// Note: virtual, overridden in PCB_EDIT_FRAME;
void PCB_BASE_FRAME::SwitchLayer( wxDC* DC, LAYER_ID layer )
{
    LAYER_ID preslayer = GetActiveLayer();
    DISPLAY_OPTIONS* displ_opts = (DISPLAY_OPTIONS*)GetDisplayOptions();

    // Check if the specified layer matches the present layer
    if( layer == preslayer )
        return;

    // Copper layers cannot be selected unconditionally; how many
    // of those layers are currently enabled needs to be checked.
    if( IsCopperLayer( layer ) )
    {
        // If only one copper layer is enabled, the only such layer
        // that can be selected to is the "Copper" layer (so the
        // selection of any other copper layer is disregarded).
        if( m_Pcb->GetCopperLayerCount() < 2 )
        {
            if( layer != B_Cu )
            {
                return;
            }
        }

        // If more than one copper layer is enabled, the "Copper"
        // and "Component" layers can be selected, but the total
        // number of copper layers determines which internal
        // layers are also capable of being selected.
        else
        {
            if( ( layer != B_Cu ) && ( layer != F_Cu )
                && ( layer >= m_Pcb->GetCopperLayerCount() - 1 ) )
            {
                return;
            }
        }
    }

    // Is yet more checking required? E.g. when the layer to be selected
    // is a non-copper layer, or when switching between a copper layer
    // and a non-copper layer, or vice-versa?
    // ...

    GetScreen()->m_Active_Layer = layer;

    if( displ_opts->m_ContrastModeDisplay )
        m_canvas->Refresh();
}


void PCB_BASE_FRAME::OnTogglePolarCoords( wxCommandEvent& aEvent )
{
    DISPLAY_OPTIONS* displ_opts = (DISPLAY_OPTIONS*)GetDisplayOptions();
    SetStatusText( wxEmptyString );

    displ_opts->m_DisplayPolarCood = !displ_opts->m_DisplayPolarCood;

    UpdateStatusBar();
}


void PCB_BASE_FRAME::OnTogglePadDrawMode( wxCommandEvent& aEvent )
{
    DISPLAY_OPTIONS* displ_opts = (DISPLAY_OPTIONS*)GetDisplayOptions();

    displ_opts->m_DisplayPadFill = !displ_opts->m_DisplayPadFill;
    EDA_DRAW_PANEL_GAL* gal = GetGalCanvas();

    if( gal )
    {
    // Apply new display options to the GAL canvas
        KIGFX::PCB_PAINTER* painter =
                static_cast<KIGFX::PCB_PAINTER*> ( gal->GetView()->GetPainter() );
        KIGFX::PCB_RENDER_SETTINGS* settings =
                static_cast<KIGFX::PCB_RENDER_SETTINGS*> ( painter->GetSettings() );
        settings->LoadDisplayOptions( displ_opts );

        // Update pads
        BOARD* board = GetBoard();
        for( MODULE* module = board->m_Modules; module; module = module->Next() )
        {
            //for( D_PAD* pad = module->Pads(); pad; pad = pad->Next() )
            //pad->ViewUpdate( KIGFX::VIEW_ITEM::GEOMETRY );
        }
    }

    m_canvas->Refresh();
}


void PCB_BASE_FRAME::OnUpdateCoordType( wxUpdateUIEvent& aEvent )
{
    DISPLAY_OPTIONS* displ_opts = (DISPLAY_OPTIONS*)GetDisplayOptions();

    aEvent.Check( displ_opts->m_DisplayPolarCood );
    m_optionsToolBar->SetToolShortHelp( ID_TB_OPTIONS_SHOW_POLAR_COORD,
                                        displ_opts->m_DisplayPolarCood ?
                                        _( "Display rectangular coordinates" ) :
                                        _( "Display polar coordinates" ) );
}


void PCB_BASE_FRAME::OnUpdatePadDrawMode( wxUpdateUIEvent& aEvent )
{
    DISPLAY_OPTIONS* displ_opts = (DISPLAY_OPTIONS*)GetDisplayOptions();
    aEvent.Check( !displ_opts->m_DisplayPadFill );
    m_optionsToolBar->SetToolShortHelp( ID_TB_OPTIONS_SHOW_PADS_SKETCH,
                                        displ_opts->m_DisplayPadFill ?
                                        _( "Show pads in outline mode" ) :
                                        _( "Show pads in fill mode" ) );
}


void PCB_BASE_FRAME::OnUpdateSelectGrid( wxUpdateUIEvent& aEvent )
{
    // No need to update the grid select box if it doesn't exist or the grid setting change
    // was made using the select box.
    if( m_gridSelectBox == NULL || m_auxiliaryToolBar == NULL )
        return;

    int select = wxNOT_FOUND;

    for( size_t i = 0; i < GetScreen()->GetGridCount(); i++ )
    {
        if( GetScreen()->GetGridCmdId() == GetScreen()->GetGrid( i ).m_CmdId )
        {
            select = (int) i;
            break;
        }
    }

    if( select != m_gridSelectBox->GetSelection() )
        m_gridSelectBox->SetSelection( select );
}


void PCB_BASE_FRAME::OnUpdateSelectZoom( wxUpdateUIEvent& aEvent )
{
    if( m_zoomSelectBox == NULL || m_auxiliaryToolBar == NULL )
        return;

    int current = 0;
    double zoom = IsGalCanvasActive() ? GetGalCanvas()->GetLegacyZoom() : GetScreen()->GetZoom();

    for( unsigned i = 0; i < GetScreen()->m_ZoomList.size(); i++ )
    {
        if( std::fabs( zoom - GetScreen()->m_ZoomList[i] ) < 1e-6 )
        {
            current = i + 1;
            break;
        }
    }

    if( current != m_zoomSelectBox->GetSelection() )
        m_zoomSelectBox->SetSelection( current );
}


void PCB_BASE_FRAME::ProcessItemSelection( wxCommandEvent& aEvent )
{
    int id = aEvent.GetId();

    // index into the collector list:
    int itemNdx = id - ID_POPUP_PCB_ITEM_SELECTION_START;

    if( id >= ID_POPUP_PCB_ITEM_SELECTION_START && id <= ID_POPUP_PCB_ITEM_SELECTION_END )
    {
        BOARD_ITEM* item = (*m_Collector)[itemNdx];
        m_canvas->SetAbortRequest( false );

#if 0 && defined (DEBUG)
        item->Show( 0, std::cout );
#endif

        SetCurItem( item );
    }
}


void PCB_BASE_FRAME::SetCurItem( BOARD_ITEM* aItem, bool aDisplayInfo )
{
    GetScreen()->SetCurItem( aItem );

    if( aDisplayInfo )
        UpdateMsgPanel();
}


void PCB_BASE_FRAME::UpdateMsgPanel()
{
    BOARD_ITEM* item = GetScreen()->GetCurItem();
    MSG_PANEL_ITEMS items;

    if( item )
    {
        item->GetMsgPanelInfo( items );
    }
    else       // show general information about the board
    {
        if( IsGalCanvasActive() )
            GetGalCanvas()->GetMsgPanelInfo( items );
        else
            m_Pcb->GetMsgPanelInfo( items );
    }

    SetMsgPanel( items );
}


BOARD_ITEM* PCB_BASE_FRAME::GetCurItem()
{
    return GetScreen()->GetCurItem();
}


GENERAL_COLLECTORS_GUIDE PCB_BASE_FRAME::GetCollectorsGuide()
{
    GENERAL_COLLECTORS_GUIDE guide( m_Pcb->GetVisibleLayers(),
                                    GetActiveLayer() );

    // account for the globals
    guide.SetIgnoreMTextsMarkedNoShow( ! m_Pcb->IsElementVisible( MOD_TEXT_INVISIBLE ));
    guide.SetIgnoreMTextsOnBack( ! m_Pcb->IsElementVisible( MOD_TEXT_BK_VISIBLE ));
    guide.SetIgnoreMTextsOnFront( ! m_Pcb->IsElementVisible( MOD_TEXT_FR_VISIBLE ));
    guide.SetIgnoreModulesOnBack( ! m_Pcb->IsElementVisible( MOD_BK_VISIBLE ) );
    guide.SetIgnoreModulesOnFront( ! m_Pcb->IsElementVisible( MOD_FR_VISIBLE ) );
    guide.SetIgnorePadsOnBack( ! m_Pcb->IsElementVisible( PAD_BK_VISIBLE ) );
    guide.SetIgnorePadsOnFront( ! m_Pcb->IsElementVisible( PAD_FR_VISIBLE ) );
    guide.SetIgnoreModulesVals( ! m_Pcb->IsElementVisible( MOD_VALUES_VISIBLE ) );
    guide.SetIgnoreModulesRefs( ! m_Pcb->IsElementVisible( MOD_REFERENCES_VISIBLE ) );

    return guide;
}

void PCB_BASE_FRAME::SetToolID( int aId, int aCursor, const wxString& aToolMsg )
{
    bool redraw = false;

    EDA_DRAW_FRAME::SetToolID( aId, aCursor, aToolMsg );

    if( aId < 0 )
        return;

    DISPLAY_OPTIONS* displ_opts = (DISPLAY_OPTIONS*)GetDisplayOptions();

    // handle color changes for transitions in and out of ID_TRACK_BUTT
    if( ( GetToolId() == ID_TRACK_BUTT && aId != ID_TRACK_BUTT )
        || ( GetToolId() != ID_TRACK_BUTT && aId == ID_TRACK_BUTT ) )
    {
        if( displ_opts->m_ContrastModeDisplay )
            redraw = true;
    }

    // must do this after the tool has been set, otherwise pad::Draw() does
    // not show proper color when GetDisplayOptions().ContrastModeDisplay is true.
    if( redraw && m_canvas )
        m_canvas->Refresh();
}


/*
 * Update the status bar information.
 */
void PCB_BASE_FRAME::UpdateStatusBar()
{
    PCB_SCREEN* screen = GetScreen();

    if( !screen )
        return;

    int dx;
    int dy;
    double dXpos;
    double dYpos;
    wxString line;
    wxString locformatter;
    DISPLAY_OPTIONS* displ_opts = (DISPLAY_OPTIONS*)GetDisplayOptions();

    EDA_DRAW_FRAME::UpdateStatusBar();

    if( displ_opts->m_DisplayPolarCood )  // display polar coordinates
    {
        double       theta, ro;

        dx = GetCrossHairPosition().x - screen->m_O_Curseur.x;
        dy = GetCrossHairPosition().y - screen->m_O_Curseur.y;

        theta = ArcTangente( -dy, dx ) / 10;

        ro = hypot( dx, dy );
        wxString formatter;
        switch( g_UserUnit )
        {
        case INCHES:
            formatter = wxT( "Ro %.6f  Th %.1f" );
            break;

        case MILLIMETRES:
            formatter = wxT( "Ro %.6f  Th %.1f" );
            break;

        case UNSCALED_UNITS:
            formatter = wxT( "Ro %f  Th %f" );
            break;

        case DEGREES:
            wxASSERT( false );
            break;
        }

        line.Printf( formatter, To_User_Unit( g_UserUnit, ro ), theta );

        SetStatusText( line, 3 );
    }

    // Display absolute coordinates:
    dXpos = To_User_Unit( g_UserUnit, GetCrossHairPosition().x );
    dYpos = To_User_Unit( g_UserUnit, GetCrossHairPosition().y );

    // The following sadly is an if Eeschema/if Pcbnew
    wxString absformatter;

    switch( g_UserUnit )
    {
    case INCHES:
        absformatter = wxT( "X %.6f  Y %.6f" );
        locformatter = wxT( "dx %.6f  dy %.6f  dist %.4f" );
        break;

    case MILLIMETRES:
        absformatter = wxT( "X %.6f  Y %.6f" );
        locformatter = wxT( "dx %.6f  dy %.6f  dist %.3f" );
        break;

    case UNSCALED_UNITS:
        absformatter = wxT( "X %f  Y %f" );
        locformatter = wxT( "dx %f  dy %f  dist %f" );
        break;

    case DEGREES:
        wxASSERT( false );
        break;
    }

    line.Printf( absformatter, dXpos, dYpos );
    SetStatusText( line, 2 );

    if( !displ_opts->m_DisplayPolarCood )  // display relative cartesian coordinates
    {
        // Display relative coordinates:
        dx = GetCrossHairPosition().x - screen->m_O_Curseur.x;
        dy = GetCrossHairPosition().y - screen->m_O_Curseur.y;
        dXpos = To_User_Unit( g_UserUnit, dx );
        dYpos = To_User_Unit( g_UserUnit, dy );

        // We already decided the formatter above
        line.Printf( locformatter, dXpos, dYpos, hypot( dXpos, dYpos ) );
        SetStatusText( line, 3 );
    }
}


void PCB_BASE_FRAME::unitsChangeRefresh()
{
    EDA_DRAW_FRAME::unitsChangeRefresh();    // Update the status bar.

    updateGridSelectBox();
}


void PCB_BASE_FRAME::LoadSettings( wxConfigBase* aCfg )
{
    EDA_DRAW_FRAME::LoadSettings( aCfg );

    // Ensure grid id is an existent grid id:
    if( (m_LastGridSizeId <= 0) ||
        (m_LastGridSizeId > (ID_POPUP_GRID_USER - ID_POPUP_GRID_LEVEL_1000)) )
        m_LastGridSizeId = ID_POPUP_GRID_LEVEL_500 - ID_POPUP_GRID_LEVEL_1000;

    wxString baseCfgName = GetName();

    aCfg->Read( baseCfgName + UserGridSizeXEntry, &m_UserGridSize.x, 0.01 );
    aCfg->Read( baseCfgName + UserGridSizeYEntry, &m_UserGridSize.y, 0.01 );

    long itmp;
    aCfg->Read( baseCfgName + UserGridUnitsEntry, &itmp, ( long )INCHES );
    m_UserGridUnit = (EDA_UNITS_T) itmp;
    aCfg->Read( baseCfgName + DisplayPadFillEntry, &m_DisplayOptions.m_DisplayPadFill, true );
    aCfg->Read( baseCfgName + DisplayViaFillEntry, &m_DisplayOptions.m_DisplayViaFill, true );
    aCfg->Read( baseCfgName + DisplayPadNumberEntry, &m_DisplayOptions.m_DisplayPadNum, true );
    aCfg->Read( baseCfgName + DisplayModuleEdgeEntry, &m_DisplayOptions.m_DisplayModEdgeFill, true );

    aCfg->Read( baseCfgName + FastGrid1Entry, &itmp, ( long )0);
    m_FastGrid1 = itmp;
    aCfg->Read( baseCfgName + FastGrid2Entry, &itmp, ( long )0);
    m_FastGrid2 = itmp;

    aCfg->Read( baseCfgName + DisplayModuleTextEntry, &m_DisplayOptions.m_DisplayModTextFill, true );
}


void PCB_BASE_FRAME::SaveSettings( wxConfigBase* aCfg )
{
    EDA_DRAW_FRAME::SaveSettings( aCfg );

    wxString baseCfgName = GetName();

    aCfg->Write( baseCfgName + UserGridSizeXEntry, m_UserGridSize.x );
    aCfg->Write( baseCfgName + UserGridSizeYEntry, m_UserGridSize.y );
    aCfg->Write( baseCfgName + UserGridUnitsEntry, ( long )m_UserGridUnit );
    aCfg->Write( baseCfgName + DisplayPadFillEntry, m_DisplayOptions.m_DisplayPadFill );
    aCfg->Write( baseCfgName + DisplayViaFillEntry, m_DisplayOptions.m_DisplayViaFill );
    aCfg->Write( baseCfgName + DisplayPadNumberEntry, m_DisplayOptions.m_DisplayPadNum );
    aCfg->Write( baseCfgName + DisplayModuleEdgeEntry, m_DisplayOptions.m_DisplayModEdgeFill );
    aCfg->Write( baseCfgName + DisplayModuleTextEntry, m_DisplayOptions.m_DisplayModTextFill );
    aCfg->Write( baseCfgName + FastGrid1Entry, ( long )m_FastGrid1 );
    aCfg->Write( baseCfgName + FastGrid2Entry, ( long )m_FastGrid2 );
}


void PCB_BASE_FRAME::OnModify()
{
    GetScreen()->SetModify();
    GetScreen()->SetSave();

    if( IsGalCanvasActive() )
    {
        UpdateStatusBar();
        UpdateMsgPanel();
    }
}


const wxString PCB_BASE_FRAME::GetZoomLevelIndicator() const
{
    return EDA_DRAW_FRAME::GetZoomLevelIndicator();
}


void PCB_BASE_FRAME::updateGridSelectBox()
{
    UpdateStatusBar();
    DisplayUnitsMsg();

    if( m_gridSelectBox == NULL )
        return;

    // Update grid values with the current units setting.
    m_gridSelectBox->Clear();
    wxArrayString gridsList;
    int icurr = GetScreen()->BuildGridsChoiceList( gridsList, g_UserUnit != INCHES );

    for( size_t i = 0; i < GetScreen()->GetGridCount(); i++ )
    {
        GRID_TYPE& grid = GetScreen()->GetGrid( i );
        m_gridSelectBox->Append( gridsList[i], (void*) &grid.m_CmdId );
    }

    m_gridSelectBox->SetSelection( icurr );
}

void PCB_BASE_FRAME::updateZoomSelectBox()
{
    if( m_zoomSelectBox == NULL )
        return;

    wxString msg;

    m_zoomSelectBox->Clear();
    m_zoomSelectBox->Append( _( "Zoom Auto" ) );
    m_zoomSelectBox->SetSelection( 0 );

    for( unsigned i = 0;  i < GetScreen()->m_ZoomList.size();  ++i )
    {
        msg = _( "Zoom " );

        double level =  m_zoomLevelCoeff / (double)GetScreen()->m_ZoomList[i];
        wxString value = wxString::Format( wxT( "%.2f" ), level );
        msg += value;

        m_zoomSelectBox->Append( msg );

        if( GetScreen()->GetZoom() == GetScreen()->m_ZoomList[i] )
            m_zoomSelectBox->SetSelection( i + 1 );
    }
}


void PCB_BASE_FRAME::SetFastGrid1()
{
    if( m_FastGrid1 >= (int)GetScreen()->GetGridCount() )
        return;

    int cmdId = GetScreen()->GetGrids()[m_FastGrid1].m_CmdId;
    SetPresetGrid( cmdId - ID_POPUP_GRID_LEVEL_1000 );

    if( m_gridSelectBox )
    {
        wxCommandEvent cmd( wxEVT_CHOICE );
        cmd.SetEventObject( this );
        OnSelectGrid( cmd );
    }
    else
        GetCanvas()->Refresh();
}


void PCB_BASE_FRAME::SetFastGrid2()
{
    if( m_FastGrid2 >= (int)GetScreen()->GetGridCount() )
        return;

    int cmdId = GetScreen()->GetGrids()[m_FastGrid2].m_CmdId;
    SetPresetGrid( cmdId - ID_POPUP_GRID_LEVEL_1000 );

    if( m_gridSelectBox )
    {
        wxCommandEvent cmd( wxEVT_CHOICE );
        cmd.SetEventObject( this );
        OnSelectGrid( cmd );
    }
    else
        GetCanvas()->Refresh();
}

void PCB_BASE_FRAME::SetNextGrid()
{
    EDA_DRAW_FRAME::SetNextGrid();

    if( m_gridSelectBox )
    {
        wxCommandEvent cmd( wxEVT_CHOICE );
        cmd.SetEventObject( this );
        OnSelectGrid( cmd );
    }
    else
        GetCanvas()->Refresh();
}


void PCB_BASE_FRAME::SetPrevGrid()
{
    EDA_DRAW_FRAME::SetPrevGrid();

    if( m_gridSelectBox )
    {
        wxCommandEvent cmd( wxEVT_CHOICE );
        cmd.SetEventObject( this );
        OnSelectGrid( cmd );
    }
    else
        GetCanvas()->Refresh();
}


void PCB_BASE_FRAME::SwitchCanvas( wxCommandEvent& aEvent )
{
    bool use_gal = false;
    EDA_DRAW_PANEL_GAL::GAL_TYPE canvasType = EDA_DRAW_PANEL_GAL::GAL_TYPE_NONE;

    switch( aEvent.GetId() )
    {
    case ID_MENU_CANVAS_LEGACY:
        break;

    case ID_MENU_CANVAS_CAIRO:
        use_gal = GetGalCanvas()->SwitchBackend( EDA_DRAW_PANEL_GAL::GAL_TYPE_CAIRO );

        if( use_gal )
            canvasType = EDA_DRAW_PANEL_GAL::GAL_TYPE_CAIRO;
        break;

    case ID_MENU_CANVAS_OPENGL:
        use_gal = GetGalCanvas()->SwitchBackend( EDA_DRAW_PANEL_GAL::GAL_TYPE_OPENGL );

        if( use_gal )
            canvasType = EDA_DRAW_PANEL_GAL::GAL_TYPE_OPENGL;
        break;
    }

    SaveCanvasTypeSetting( canvasType );
    UseGalCanvas( use_gal );
}


void PCB_BASE_FRAME::UseGalCanvas( bool aEnable )
{
    EDA_DRAW_FRAME::UseGalCanvas( aEnable );

    EDA_DRAW_PANEL_GAL* galCanvas = GetGalCanvas();

    if( m_toolManager )
        m_toolManager->SetEnvironment( m_Pcb, GetGalCanvas()->GetView(),
                                    GetGalCanvas()->GetViewControls(), this );

    if( aEnable )
    {
        SetBoard( m_Pcb );

        if( m_toolManager )
            m_toolManager->ResetTools( TOOL_BASE::GAL_SWITCH );

<<<<<<< HEAD
        galCanvas->GetView()->RecacheAllItems();
=======
        //  galCanvas->GetView()->RecacheAllItems( true );
>>>>>>> d1fc252b
        galCanvas->SetEventDispatcher( m_toolDispatcher );
        galCanvas->StartDrawing();
    }
    else
    {
        if( m_toolManager )
            m_toolManager->ResetTools( TOOL_BASE::GAL_SWITCH );

        // Redirect all events to the legacy canvas
        galCanvas->SetEventDispatcher( NULL );
    }
}


EDA_DRAW_PANEL_GAL::GAL_TYPE PCB_BASE_FRAME::LoadCanvasTypeSetting() const
{
    EDA_DRAW_PANEL_GAL::GAL_TYPE canvasType = EDA_DRAW_PANEL_GAL::GAL_TYPE_NONE;
    wxConfigBase* cfg = Kiface().KifaceSettings();

    if( cfg )
        canvasType = (EDA_DRAW_PANEL_GAL::GAL_TYPE) cfg->ReadLong( CANVAS_TYPE_KEY,
                                                                   EDA_DRAW_PANEL_GAL::GAL_TYPE_NONE );

    if( canvasType < EDA_DRAW_PANEL_GAL::GAL_TYPE_NONE
            || canvasType >= EDA_DRAW_PANEL_GAL::GAL_TYPE_LAST )
    {
        assert( false );
        canvasType = EDA_DRAW_PANEL_GAL::GAL_TYPE_NONE;
    }

    return canvasType;
}


bool PCB_BASE_FRAME::SaveCanvasTypeSetting( EDA_DRAW_PANEL_GAL::GAL_TYPE aCanvasType )
{
    if( aCanvasType < EDA_DRAW_PANEL_GAL::GAL_TYPE_NONE
            || aCanvasType >= EDA_DRAW_PANEL_GAL::GAL_TYPE_LAST )
    {
        assert( false );
        return false;
    }

    wxConfigBase* cfg = Kiface().KifaceSettings();

    if( cfg )
        return cfg->Write( CANVAS_TYPE_KEY, (long) aCanvasType );

    return false;
}<|MERGE_RESOLUTION|>--- conflicted
+++ resolved
@@ -52,14 +52,14 @@
 #include <collectors.h>
 #include <class_drawpanel.h>
 #include <pcb_draw_panel_gal.h>
-#include <view/view_ng.h>
+#include <view/view.h>
 #include <math/vector2d.h>
 #include <trigo.h>
 #include <pcb_painter.h>
 
 #include <tool/tool_manager.h>
 #include <tool/tool_dispatcher.h>
-
+ 
 const wxChar PCB_BASE_FRAME::CANVAS_TYPE_KEY[] = wxT( "canvas_type" );
 
 // Configuration entry names.
@@ -452,8 +452,8 @@
         BOARD* board = GetBoard();
         for( MODULE* module = board->m_Modules; module; module = module->Next() )
         {
-            //for( D_PAD* pad = module->Pads(); pad; pad = pad->Next() )
-            //pad->ViewUpdate( KIGFX::VIEW_ITEM::GEOMETRY );
+            for( D_PAD* pad = module->Pads(); pad; pad = pad->Next() )
+                pad->ViewUpdate( KIGFX::VIEW_ITEM::GEOMETRY );
         }
     }
 
@@ -973,11 +973,7 @@
         if( m_toolManager )
             m_toolManager->ResetTools( TOOL_BASE::GAL_SWITCH );
 
-<<<<<<< HEAD
         galCanvas->GetView()->RecacheAllItems();
-=======
-        //  galCanvas->GetView()->RecacheAllItems( true );
->>>>>>> d1fc252b
         galCanvas->SetEventDispatcher( m_toolDispatcher );
         galCanvas->StartDrawing();
     }
