--- conflicted
+++ resolved
@@ -62,12 +62,7 @@
 {
     PCB_EDIT_FRAME* frame = (PCB_EDIT_FRAME*) Panel->GetParent();
     BOARD* pcb = frame->GetBoard();
-<<<<<<< HEAD
-
-	TRACK* track = dyn_cast<TRACK*>( frame->GetCurItem() );
-=======
     TRACK* track = dyn_cast<TRACK*>( frame->GetCurItem() );
->>>>>>> 575f13d8
 
     if( track )
     {
