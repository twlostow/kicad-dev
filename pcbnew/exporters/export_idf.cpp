--- conflicted
+++ resolved
@@ -334,11 +334,7 @@
                 refdes = aIDFBoard.GetRefDes();
         }
 
-<<<<<<< HEAD
-        double rotz = modfile->m_MatRotation.z + aModule->GetOrientation()/10.0;
-=======
         double rotz = aModule->GetOrientation()/10.0;
->>>>>>> b2038e5f
         double locx = modfile->m_MatPosition.x;
         double locy = modfile->m_MatPosition.y;
         double locz = modfile->m_MatPosition.z;
