--- conflicted
+++ resolved
@@ -300,14 +300,8 @@
     }
     catch( IO_ERROR ioe )
     {
-<<<<<<< HEAD
-        wxString msg = wxString::Format(  _( "Error loading board.\n%s" ),
-                            ioe.errorText.GetData() );
-
-=======
         wxString msg = wxString::Format( _( "Error loading board.\n%s" ),
                                          ioe.errorText.GetData() );
->>>>>>> 9f92c832
         wxMessageBox( msg, _( "Open Board File" ), wxOK | wxICON_ERROR );
     }
 
