--- conflicted
+++ resolved
@@ -23,8 +23,8 @@
  */
 
 #include "pcb_draw_panel_gal.h"
-#include <view/view_ng.h>
-#include <view/wx_view_controls_ng.h>
+#include <view/view.h>
+#include <view/wx_view_controls.h>
 #include <pcb_painter.h>
 #include <worksheet_viewitem.h>
 #include <ratsnest_viewitem.h>
@@ -35,9 +35,6 @@
 #include <class_module.h>
 #include <class_track.h>
 #include <wxBasePcbFrame.h>
-#include <profile.h>
-
-#include <pcb_view.h>
 
 #include <functional>
 using namespace std::placeholders;
@@ -129,30 +126,29 @@
     delete m_ratsnest;
 }
 
+
 void PCB_DRAW_PANEL_GAL::DisplayBoard( const BOARD* aBoard )
 {
-  m_view->Clear();
-  static_cast<KIGFX::PCB_VIEW*> (m_view) -> SetBoard ( const_cast<BOARD*>(aBoard ));
-
-m_ratsnest = new KIGFX::RATSNEST_VIEWITEM( aBoard->GetRatsnest() );
-
-    UseColorScheme( aBoard->GetColorsSettings() );
-
-  if( m_ratsnest )
-    {
-<<<<<<< HEAD
+    m_view->Clear();
+
+    // Load zones
+    for( int i = 0; i < aBoard->GetAreaCount(); ++i )
+        m_view->Add( (KIGFX::VIEW_ITEM*) ( aBoard->GetArea( i ) ) );
+
+    // Load drawings
+    for( BOARD_ITEM* drawing = aBoard->m_Drawings; drawing; drawing = drawing->Next() )
+        m_view->Add( drawing );
+
+    // Load tracks
+    for( TRACK* track = aBoard->m_Track; track; track = track->Next() )
+        m_view->Add( track );
+
+    // Load modules and its additional elements
+    for( MODULE* module = aBoard->m_Modules; module; module = module->Next() )
+    {
         module->RunOnChildren( std::bind( &KIGFX::VIEW::Add, m_view, _1 ) );
         m_view->Add( module );
-=======
-        m_view->Remove( m_ratsnest );
-        delete m_ratsnest;
->>>>>>> d1fc252b
-    }
-
-    m_ratsnest = new KIGFX::RATSNEST_VIEWITEM( aBoard->GetRatsnest() );
-    m_view->Add( m_ratsnest );
-
-#if 0
+    }
 
     // Segzones (equivalent of ZONE_CONTAINER for legacy boards)
     for( SEGZONE* zone = aBoard->m_Zone; zone; zone = zone->Next() )
@@ -165,30 +161,11 @@
         delete m_ratsnest;
     }
 
-
+    m_ratsnest = new KIGFX::RATSNEST_VIEWITEM( aBoard->GetRatsnest() );
     m_view->Add( m_ratsnest );
 
     // Display settings
-<<<<<<< HEAD
     UseColorScheme( aBoard->GetColorsSettings() );
-=======
-
-    PCB_BASE_FRAME* frame = dynamic_cast<PCB_BASE_FRAME*>( GetParent() );
-
-    if( frame )
-    {
-        SetTopLayer( frame->GetActiveLayer() );
-        DISPLAY_OPTIONS* displ_opts = (DISPLAY_OPTIONS*) frame->GetDisplayOptions();
-        static_cast<KIGFX::PCB_RENDER_SETTINGS*>(
-            m_view->GetPainter()->GetSettings() )->LoadDisplayOptions( displ_opts );
-    }
-
-    pcnt.show();
-
-    m_view->RecacheAllItems( true );
-    #endif
-
->>>>>>> d1fc252b
 }
 
 
@@ -215,7 +192,6 @@
 
 void PCB_DRAW_PANEL_GAL::SetHighContrastLayer( LAYER_ID aLayer )
 {
-    #if 0
     // Set display settings for high contrast mode
     KIGFX::RENDER_SETTINGS* rSettings = m_view->GetPainter()->GetSettings();
 
@@ -255,14 +231,11 @@
     }
 
     m_view->UpdateAllLayersColor();
-    #endif
-
 }
 
 
 void PCB_DRAW_PANEL_GAL::SetTopLayer( LAYER_ID aLayer )
 {
-    #if 0
     m_view->ClearTopLayers();
     setDefaultLayerOrder();
     m_view->SetTopLayer( aLayer );
@@ -316,13 +289,11 @@
     }
 
     m_view->UpdateAllLayersOrder();
-    #endif
 }
 
 
 void PCB_DRAW_PANEL_GAL::SyncLayersVisibility( const BOARD* aBoard )
 {
-    #if 0
     // Load layer & elements visibility settings
     for( LAYER_NUM i = 0; i < LAYER_ID_COUNT; ++i )
     {
@@ -343,8 +314,6 @@
     m_view->SetLayerVisible( ITEM_GAL_LAYER( VIAS_HOLES_VISIBLE ), true );
     m_view->SetLayerVisible( ITEM_GAL_LAYER( WORKSHEET ), true );
     m_view->SetLayerVisible( ITEM_GAL_LAYER( GP_OVERLAY ), true );
-
-    #endif
 }
 
 
@@ -401,7 +370,6 @@
 
 void PCB_DRAW_PANEL_GAL::setDefaultLayerOrder()
 {
-    #if 0
     for( LAYER_NUM i = 0; (unsigned) i < sizeof( GAL_LAYER_ORDER ) / sizeof( LAYER_NUM ); ++i )
     {
         LAYER_NUM layer = GAL_LAYER_ORDER[i];
@@ -409,13 +377,12 @@
 
         m_view->SetLayerOrder( layer, i );
     }
-    #endif
 }
 
 
 void PCB_DRAW_PANEL_GAL::setDefaultLayerDeps()
 {
-    #if 0
+#if 0
     for( LAYER_NUM i = 0; (unsigned) i < sizeof( GAL_LAYER_ORDER ) / sizeof( LAYER_NUM ); ++i )
     {
         LAYER_NUM layer = GAL_LAYER_ORDER[i];
@@ -472,6 +439,6 @@
     m_view->SetLayerDisplayOnly( ITEM_GAL_LAYER( WORKSHEET ) );
     m_view->SetLayerDisplayOnly( ITEM_GAL_LAYER( GRID_VISIBLE ) );
     m_view->SetLayerDisplayOnly( ITEM_GAL_LAYER( DRC_VISIBLE ) );
-
-    #endif
+#endif
+
 }