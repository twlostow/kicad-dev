--- conflicted
+++ resolved
@@ -45,77 +45,43 @@
     int         m_PlotPSColorOpt;       // True for color Postscript output
     bool        m_PlotPSNegative;       // True to create a  negative board ps plot
 
-<<<<<<< HEAD
-    /// Flags to enable or disable ploting of various PCB elements.
-    bool        Sel_Texte_Reference;
-    bool        Sel_Texte_Valeur;
-    bool        Sel_Texte_Divers;
-    bool        Sel_Texte_Invisible;
-    bool        PlotPadsOnSilkLayer;        ///< allows pads on silkscreen
-    bool        m_SubtractMaskFromSilk;
-
-    /// id for plot format (see enum PlotFormat in plot_common.h)
-    int         PlotFormat;
-    int         PlotOrient;
-    int         PlotScaleOpt;
-
-    enum DrillShapeOptT
-    {
-=======
     /* Flags to enable or disable ploting of various PCB elements. */
     bool        m_PlotReference;
     bool        m_PlotValue;
     bool        m_PlotTextOther;
     bool        m_PlotInvisibleTexts;
-    bool        m_PlotPadsOnSilkLayer; // allows pads outlines on silkscreen layer (when pads are also o, silk screen
+    bool        m_PlotPadsOnSilkLayer; ///< allows pads outlines on silkscreen layer (when pads are also o, silk screen
     bool        m_SubtractMaskFromSilk;
 
-    /* id for plot format (see enum PlotFormat in plot_common.h) */
+    /// id for plot format (see enum PlotFormat in plot_common.h) */
     int         m_PlotFormat;           // Gerber, HPGL ...
     bool        m_PlotMirror;
 
     enum DrillShapeOptT {
->>>>>>> 7ef7ec6c
         NO_DRILL_SHAPE    = 0,
         SMALL_DRILL_SHAPE = 1,
         FULL_DRILL_SHAPE  = 2
     };
-<<<<<<< HEAD
-
-    DrillShapeOptT DrillShapeOpt;
-    double         Scale;
-    double         ScaleAdjX;
-    double         ScaleAdjY;
-=======
     DrillShapeOptT m_DrillShapeOpt;     // For postscript output: holes can be not plotted,
                                         // or have a small size or plotted with their actual size
-    bool           m_AutoScale;         // If true, use the better scale to fit in page
-    double         m_PlotScale;         // The global scale factor. a 1.0 scale factor plot a board
+    bool        m_AutoScale;            // If true, use the better scale to fit in page
+    double      m_PlotScale;            // The global scale factor. a 1.0 scale factor plot a board
                                         // with its actual size.
     // These next two scale factors are intended to compensable plotters (and mainly printers) X and Y scale error.
     // Therefore they are expected very near 1.0
     // Only X and Y dimensions are adjusted: circles are plotted as circle, even if X and Y fine scale differ.
-    double   m_FineScaleAdjustX;        // fine scale adjust X axis
-    double   m_FineScaleAdjustY;        // dine scale adjust Y axis
->>>>>>> 7ef7ec6c
+    double      m_FineScaleAdjustX;     // fine scale adjust X axis
+    double      m_FineScaleAdjustY;     // dine scale adjust Y axis
 
 private:
     wxString outputDirectory;
 
-<<<<<<< HEAD
 public:
-    PCB_Plot_Options();
+    PCB_PLOT_PARAMS();
     void        SetOutputDirectory( wxString aDir ) { outputDirectory = aDir; };
     wxString    GetOutputDirectory() { return outputDirectory; };
     void        SetSubtractMaskFromSilk( bool aSubtract ) { m_SubtractMaskFromSilk = aSubtract; };
     bool        GetSubtractMaskFromSilk() { return m_SubtractMaskFromSilk; };
-=======
-public: PCB_PLOT_PARAMS();
-    void SetOutputDirectory( wxString aDir ) { outputDirectory = aDir; };
-    wxString GetOutputDirectory() { return outputDirectory; };
-    void SetSubtractMaskFromSilk( bool aSubtract ) { m_SubtractMaskFromSilk = aSubtract; };
-    bool GetSubtractMaskFromSilk() { return m_SubtractMaskFromSilk; };
->>>>>>> 7ef7ec6c
 };
 
 extern PCB_PLOT_PARAMS g_PcbPlotOptions;
