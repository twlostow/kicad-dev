--- conflicted
+++ resolved
@@ -720,14 +720,8 @@
     bool prevReversed = false;
 
     const VECTOR2I guard = aScanDirection ? aCurrent->Seg().B : aCurrent->Seg().A;
-<<<<<<< HEAD
-    int count;
-
-    for( count = 0 ; ; count ++ )
-=======
 
     for( int count = 0 ; ; ++count )
->>>>>>> 5edd2860
     {
         const VECTOR2I p =
             ( aScanDirection ^ prevReversed ) ? aCurrent->Seg().B : aCurrent->Seg().A;
@@ -737,11 +731,7 @@
 
         aCorners[aPos] = jt->Pos();
 
-<<<<<<< HEAD
-        if(count && guard == p)
-=======
         if( count && guard == p )
->>>>>>> 5edd2860
         {
             aSegments[aPos] = NULL;
             aGuardHit = true;
@@ -782,11 +772,7 @@
 
     followLine( aSeg, false, i_start, MaxVerts, corners, segs, guardHit );
     
-<<<<<<< HEAD
-    if(!guardHit)
-=======
     if( !guardHit )
->>>>>>> 5edd2860
         followLine( aSeg, true, i_end, MaxVerts, corners, segs, guardHit );
     
     int n = 0;
