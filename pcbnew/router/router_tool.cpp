/*
 * KiRouter - a push-and-(sometimes-)shove PCB router
 *
 * Copyright (C) 2013  CERN
 * Author: Tomasz Wlostowski <tomasz.wlostowski@cern.ch>
 *
 * This program is free software: you can redistribute it and/or modify it
 * under the terms of the GNU General Public License as published by the
 * Free Software Foundation, either version 3 of the License, or (at your
 * option) any later version.
 *
 * This program is distributed in the hope that it will be useful, but
 * WITHOUT ANY WARRANTY; without even the implied warranty of
 * MERCHANTABILITY or FITNESS FOR A PARTICULAR PURPOSE.  See the GNU
 * General Public License for more details.
 *
 * You should have received a copy of the GNU General Public License along
 * with this program.  If not, see <http://www.gnu.org/licenses/>.
 */

#include <wx/numdlg.h>

#include <boost/foreach.hpp>
#include <boost/optional.hpp>
#include <boost/bind.hpp>

#include "class_draw_panel_gal.h"
#include "class_board.h"

#include <wxPcbStruct.h>
#include <id.h>
#include <macros.h>
#include <pcbnew_id.h>
#include <view/view_controls.h>
#include <pcbcommon.h>
#include <pcb_painter.h>
#include <dialogs/dialog_pns_settings.h>
#include <dialogs/dialog_pns_diff_pair_dimensions.h>
#include <dialogs/dialog_track_via_size.h>
#include <base_units.h>

#include <tool/context_menu.h>
#include <tools/common_actions.h>

#include <ratsnest_data.h>

#include "router_tool.h"
#include "pns_segment.h"
#include "pns_router.h"
#include "trace.h"

using namespace KIGFX;
using boost::optional;

static TOOL_ACTION ACT_NewTrack( "pcbnew.InteractiveRouter.NewTrack",
                                 AS_CONTEXT, 'X',
                                 "New Track", "Starts laying a new track.");
static TOOL_ACTION ACT_EndTrack( "pcbnew.InteractiveRouter.EndTrack",
                                 AS_CONTEXT, WXK_END,
                                 "End Track", "Stops laying the current track.");
static TOOL_ACTION ACT_AutoEndRoute( "pcbnew.InteractiveRouter.AutoEndRoute",
                                     AS_CONTEXT, 'F',
                                     "Auto-end Track", "Automagically finishes currently routed track." );
static TOOL_ACTION ACT_Drag( "pcbnew.InteractiveRouter.Drag",
                                     AS_CONTEXT, 'G',
                                     "Drag Track/Via", "Drags a track or a via." );
static TOOL_ACTION ACT_PlaceThroughVia( "pcbnew.InteractiveRouter.PlaceVia",
                                 AS_CONTEXT, 'V',
                                 "Place Through Via", "Adds a through-hole via at the end of currently routed track." );
static TOOL_ACTION ACT_PlaceBlindVia( "pcbnew.InteractiveRouter.PlaceBlindVia",
                                 AS_CONTEXT, 'Z',
                                 "Place Blind/Buried Via", "Adds a blind or buried via at the end of currently routed track." );
static TOOL_ACTION ACT_PlaceMicroVia( "pcbnew.InteractiveRouter.PlaceMicroVia",
                                 AS_CONTEXT, 'Q',
                                 "Place Microvia", "Adds a microvia at the end of currently routed track." );
static TOOL_ACTION ACT_CustomTrackWidth( "pcbnew.InteractiveRouter.CustomTrackWidth",
                                      AS_CONTEXT, 'W',
                                      "Custom Track Width", "Shows a dialog for changing the track width and via size.");
static TOOL_ACTION ACT_SwitchPosture( "pcbnew.InteractiveRouter.SwitchPosture",
                                      AS_CONTEXT, '/',
                                      "Switch Track Posture", "Switches posture of the currenly routed track.");

static TOOL_ACTION ACT_SetDpDimensions( "pcbnew.InteractiveRouter.SetDpDimensions",
                                      AS_CONTEXT, 'D',
                                      "Differential Pair Dimensions...", "Sets the width and gap of the currently routed differential pair.");


ROUTER_TOOL::ROUTER_TOOL() :
    PNS_TOOL_BASE( "pcbnew.InteractiveRouter" )
{    
}


class CONTEXT_TRACK_WIDTH_MENU: public CONTEXT_MENU
{
public:
    CONTEXT_TRACK_WIDTH_MENU()
    {
        setCustomEventHandler( boost::bind( &CONTEXT_TRACK_WIDTH_MENU::handleCustomEvent,
                                            this, _1 ) );
    }

    void SetBoard( BOARD* aBoard )
    {
        BOARD_DESIGN_SETTINGS& bds = aBoard->GetDesignSettings();

        wxString msg;
        m_board = aBoard;

        Append( ID_POPUP_PCB_SELECT_CUSTOM_WIDTH, _( "Custom size" ),
                wxEmptyString, wxITEM_CHECK );

        Append( ID_POPUP_PCB_SELECT_AUTO_WIDTH, _( "Use the starting track width" ),
                _( "Route using the width of the starting track." ), wxITEM_CHECK );

        Append( ID_POPUP_PCB_SELECT_USE_NETCLASS_VALUES, _( "Use netclass values" ),
                _( "Use track and via sizes from the net class" ), wxITEM_CHECK );

        for( unsigned i = 0; i < bds.m_TrackWidthList.size(); i++ )
        {
            msg = _( "Track ");
            msg << StringFromValue( g_UserUnit, bds.m_TrackWidthList[i], true );

            if( i == 0 )
                msg << _( " (from netclass)" );

            Append( ID_POPUP_PCB_SELECT_WIDTH1 + i, msg, wxEmptyString, wxITEM_CHECK );
        }

        AppendSeparator();

        for( unsigned i = 0; i < bds.m_ViasDimensionsList.size(); i++ )
        {
            msg = _("Via ");
            msg << StringFromValue( g_UserUnit, bds.m_ViasDimensionsList[i].m_Diameter, true );
            wxString drill = StringFromValue( g_UserUnit,
                                              bds.m_ViasDimensionsList[i].m_Drill,
                                              true );

            if( bds.m_ViasDimensionsList[i].m_Drill <= 0 )
            {
                msg << _ (", drill: default");
            }
            else
            {
                msg << _ (", drill: ") << drill;
            }

            if( i == 0 )
                msg << _( " (from netclass)" );

            Append( ID_POPUP_PCB_SELECT_VIASIZE1 + i, msg, wxEmptyString, wxITEM_CHECK );
        }
    }

protected:
    OPT_TOOL_EVENT handleCustomEvent( const wxMenuEvent& aEvent )
    {
#if ID_POPUP_PCB_SELECT_VIASIZE1 < ID_POPUP_PCB_SELECT_WIDTH1
#error You have changed event ids order, it breaks code. Check the source code for more details.
// Recognising type of event (track width/via size) is based on comparison if the event id is
// within a specific range. If ranges of event ids changes, then the following is not valid anymore.
#endif
        BOARD_DESIGN_SETTINGS &bds = m_board->GetDesignSettings();

        int id = aEvent.GetId();

        // Initial settings, to be modified below
        bds.m_UseConnectedTrackWidth = false;
        bds.UseCustomTrackViaSize( false );

        if( id == ID_POPUP_PCB_SELECT_CUSTOM_WIDTH )
        {
            bds.UseCustomTrackViaSize( true );
        }

        else if( id == ID_POPUP_PCB_SELECT_AUTO_WIDTH )
        {
            bds.m_UseConnectedTrackWidth = true;
        }

        else if( id == ID_POPUP_PCB_SELECT_USE_NETCLASS_VALUES )
        {
            bds.SetViaSizeIndex( 0 );
            bds.SetTrackWidthIndex( 0 );
        }

        else if( id >= ID_POPUP_PCB_SELECT_VIASIZE1 )     // via size has changed
        {
            assert( id < ID_POPUP_PCB_SELECT_WIDTH_END_RANGE );

            bds.SetViaSizeIndex( id - ID_POPUP_PCB_SELECT_VIASIZE1 );
        }

        else    // track width has changed
        {
            assert( id >= ID_POPUP_PCB_SELECT_WIDTH1 );
            assert( id < ID_POPUP_PCB_SELECT_VIASIZE );

            bds.SetTrackWidthIndex( id - ID_POPUP_PCB_SELECT_WIDTH1 );
        }

        return OPT_TOOL_EVENT( COMMON_ACTIONS::trackViaSizeChanged.MakeEvent() );
    }

    BOARD* m_board;
};


class ROUTER_TOOL_MENU: public CONTEXT_MENU
{
public:
    ROUTER_TOOL_MENU( BOARD* aBoard, PNS_ROUTER_MODE aMode )
    {
        SetTitle( wxT( "Interactive Router" ) );
        Add( ACT_NewTrack );
        Add( ACT_EndTrack );
//        Add( ACT_AutoEndRoute );  // fixme: not implemented yet. Sorry.
        Add( ACT_Drag );
        Add( ACT_PlaceThroughVia );
        Add( ACT_PlaceBlindVia );
        Add( ACT_PlaceMicroVia );
        Add( ACT_SwitchPosture );

        AppendSeparator();

        CONTEXT_TRACK_WIDTH_MENU* trackMenu = new CONTEXT_TRACK_WIDTH_MENU;
        trackMenu->SetBoard( aBoard );
        AppendSubMenu( trackMenu, wxT( "Select Track Width" ) );

        Add( ACT_CustomTrackWidth );
        
        if ( aMode == PNS_MODE_ROUTE_DIFF_PAIR )
            Add( ACT_SetDpDimensions );
        
        AppendSeparator();
        Add( PNS_TOOL_BASE::ACT_RouterOptions );
    }
};


ROUTER_TOOL::~ROUTER_TOOL()
{

}


void ROUTER_TOOL::Reset( RESET_REASON aReason )
{
    PNS_TOOL_BASE::Reset( aReason );
    
    Go( &ROUTER_TOOL::RouteSingleTrace, COMMON_ACTIONS::routerActivateSingle.MakeEvent() );
    Go( &ROUTER_TOOL::RouteDiffPair, COMMON_ACTIONS::routerActivateDiffPair.MakeEvent() );
    Go( &ROUTER_TOOL::DpDimensionsDialog, COMMON_ACTIONS::routerActivateDpDimensionsDialog.MakeEvent() );
    Go( &ROUTER_TOOL::SettingsDialog, COMMON_ACTIONS::routerActivateSettingsDialog.MakeEvent() );
       
}

int ROUTER_TOOL::getDefaultWidth( int aNetCode )
{
    int w, d1, d2;

    getNetclassDimensions( aNetCode, w, d1, d2 );

    return w;
}


void ROUTER_TOOL::getNetclassDimensions( int aNetCode, int& aWidth,
                                         int& aViaDiameter, int& aViaDrill )
{
    BOARD_DESIGN_SETTINGS &bds = m_board->GetDesignSettings();

    NETCLASSPTR netClass;
    NETINFO_ITEM* ni = m_board->FindNet( aNetCode );

    if( ni )
    {
        wxString netClassName = ni->GetClassName();
        netClass = bds.m_NetClasses.Find( netClassName );
    }

    if( !netClass )
        netClass = bds.GetDefault();

    aWidth = netClass->GetTrackWidth();
    aViaDiameter = netClass->GetViaDiameter();
    aViaDrill = netClass->GetViaDrill();
}

void ROUTER_TOOL::handleCommonEvents( TOOL_EVENT& aEvent )
{
#ifdef DEBUG
    if( aEvent.IsKeyPressed() )
    {
        switch( aEvent.KeyCode() )
        {
            case 'S':
                TRACEn( 2, "saving drag/route log...\n" );
                m_router->DumpLog();
                break;
        }
    }
    else
#endif
    if( aEvent.IsAction( &ACT_RouterOptions ) )
    {
        DIALOG_PNS_SETTINGS settingsDlg( m_frame, m_router->Settings() );

        if( settingsDlg.ShowModal() )
	    {
            // FIXME: do we need an explicit update?
        }
    }
    else if( aEvent.IsAction( &ACT_SetDpDimensions ) )
    {
        PNS_SIZES_SETTINGS sizes = m_router->Sizes();
        DIALOG_PNS_DIFF_PAIR_DIMENSIONS settingsDlg( m_frame, sizes );

        if( settingsDlg.ShowModal() )
        {
            m_router->UpdateSizes( sizes );
        }
    }
    else if( aEvent.IsAction( &ACT_CustomTrackWidth ) )
    {
        BOARD_DESIGN_SETTINGS& bds = m_board->GetDesignSettings();
        DIALOG_TRACK_VIA_SIZE sizeDlg( m_frame, bds );

        if( sizeDlg.ShowModal() )
        {
            bds.UseCustomTrackViaSize( true );
            m_toolMgr->RunAction( COMMON_ACTIONS::trackViaSizeChanged );
        }
    }

    else if( aEvent.IsAction( &COMMON_ACTIONS::trackViaSizeChanged ) )
    {

        PNS_SIZES_SETTINGS sizes ( m_router->Sizes() );
        sizes.ImportCurrent ( m_board->GetDesignSettings() );
        m_router->UpdateSizes ( sizes );
    }
}

int ROUTER_TOOL::getStartLayer( const PNS_ITEM* aItem )
{
    int tl = getView()->GetTopLayer();

    if( m_startItem )
    {
        const PNS_LAYERSET& ls = m_startItem->Layers();

        if( ls.Overlaps( tl ) )
            return tl;
        else
            return ls.Start();
    }

    return tl;
}
void ROUTER_TOOL::switchLayerOnViaPlacement()
{
    int al = m_frame->GetActiveLayer();
    int cl = m_router->GetCurrentLayer();

    if( cl != al )
    {
        m_router->SwitchLayer( al );
    }

    optional<int> newLayer = m_router->Sizes().PairedLayer( cl );

    if( newLayer )
    {
        m_router->SwitchLayer ( *newLayer );
        m_frame->SetActiveLayer ( ToLAYER_ID( *newLayer ) );
    }
}

bool ROUTER_TOOL::onViaCommand( VIATYPE_T aType )
{
    BOARD_DESIGN_SETTINGS& bds = m_board->GetDesignSettings();
    
    const int layerCount = bds.GetCopperLayerCount();
    int currentLayer = m_router->GetCurrentLayer();

    PNS_SIZES_SETTINGS sizes = m_router->Sizes();

    // fixme: P&S supports more than one fixed layer pair. Update the dialog?
    sizes.ClearLayerPairs();
    sizes.AddLayerPair( m_frame->GetScreen()->m_Route_Layer_TOP,
                        m_frame->GetScreen()->m_Route_Layer_BOTTOM );

    if( !m_router->IsPlacingVia() )
    {
        // Cannot place microvias or blind vias if not allowed (obvious)
        if( ( aType == VIA_BLIND_BURIED ) && ( !bds.m_BlindBuriedViaAllowed ) )
            return false;
        if( ( aType == VIA_MICROVIA ) && ( !bds.m_MicroViasAllowed ) )
            return false;

        //Can only place through vias on 2-layer boards
        if( ( aType != VIA_THROUGH ) && ( layerCount <= 2 ) )
            return false;

        //Can only place microvias if we're on an outer layer, or directly adjacent to one
        if( ( aType == VIA_MICROVIA ) && ( currentLayer > In1_Cu ) && ( currentLayer < layerCount-2 ) )
            return false;

        //Cannot place blind vias with front/back as the layer pair, this doesn't make sense
        if( ( aType == VIA_BLIND_BURIED ) && ( sizes.GetLayerTop() == F_Cu ) && ( sizes.GetLayerBottom() == B_Cu ) )
            return false;
    }


    sizes.SetViaType ( aType );
    m_router->ToggleViaPlacement( );
    m_router->UpdateSizes( sizes );

    m_router->Move( m_endSnapPoint, m_endItem );        // refresh

    return false;
}


bool ROUTER_TOOL::prepareInteractive()
{
    int routingLayer = getStartLayer ( m_startItem );
    m_frame->SetActiveLayer( ToLAYER_ID ( routingLayer ) );

    // fixme: switch on invisible layer

    if( m_startItem && m_startItem->Net() >= 0 )
    {
        highlightNet( true, m_startItem->Net() );
        // Update track width and via size shown in main toolbar comboboxes
        m_frame->SetCurrentNetClass( m_startItem->Parent()->GetNetClass()->GetName() );
    }
    else
        m_frame->SetCurrentNetClass( NETCLASS::Default );

    m_ctls->ForceCursorPosition( false );
    m_ctls->SetAutoPan( true );

    PNS_SIZES_SETTINGS sizes ( m_router->Sizes() );

    sizes.Init ( m_board, m_startItem );
    sizes.AddLayerPair ( m_frame->GetScreen()->m_Route_Layer_TOP,
                         m_frame->GetScreen()->m_Route_Layer_BOTTOM );
    m_router->UpdateSizes( sizes );
    
    if ( !m_router->StartRouting( m_startSnapPoint, m_startItem, routingLayer ) )
    {
        wxMessageBox ( m_router->FailureReason(), _("Error") );
        highlightNet ( false );
        return false;
    }

    m_endItem = NULL;
    m_endSnapPoint = m_startSnapPoint;

    return true;
}

bool ROUTER_TOOL::finishInteractive( bool aSaveUndoBuffer )
{
    m_router->StopRouting();

    if( aSaveUndoBuffer )
    {
        // Save the recent changes in the undo buffer
        m_frame->SaveCopyInUndoList( m_router->GetUndoBuffer(), UR_UNSPECIFIED );
        m_router->ClearUndoBuffer();
        m_frame->OnModify();
    }
    else
    {
        // It was interrupted by TA_UNDO_REDO event, so we have to sync the world now
        m_needsSync = true;
    }

    m_ctls->SetAutoPan( false );
    m_ctls->ForceCursorPosition( false );
    highlightNet( false );

    return true;
}

void ROUTER_TOOL::performRouting()
{
    bool saveUndoBuffer = true;

    if ( !prepareInteractive( ) )
        return;

    while( OPT_TOOL_EVENT evt = Wait() )
    {
        if( evt->IsCancel() || evt->IsActivate() )
            break;
        else if( evt->Action() == TA_UNDO_REDO )
        {
            saveUndoBuffer = false;
            break;
        }
        else if( evt->IsMotion() )
        {
            updateEndItem( *evt );
            m_router->SetOrthoMode ( evt->Modifier ( MD_CTRL ) );
            m_router->Move( m_endSnapPoint, m_endItem );
        }
        else if( evt->IsClick( BUT_LEFT ) )
        {
            updateEndItem( *evt );
            bool needLayerSwitch = m_router->IsPlacingVia();

            if( m_router->FixRoute( m_endSnapPoint, m_endItem ) )
                break;

            if( needLayerSwitch )
                switchLayerOnViaPlacement();

            // Synchronize the indicated layer
            m_frame->SetActiveLayer( ToLAYER_ID( m_router->GetCurrentLayer() ) );
            m_router->Move( m_endSnapPoint, m_endItem );
        }
        else if( evt->IsAction( &ACT_PlaceThroughVia ) )
        {
            onViaCommand ( VIA_THROUGH );
        }
        else if( evt->IsAction( &ACT_PlaceBlindVia ) )
        {
            onViaCommand ( VIA_BLIND_BURIED );
        }
        else if( evt->IsAction( &ACT_PlaceMicroVia ) )
        {
            onViaCommand ( VIA_MICROVIA );
        }
        else if( evt->IsAction( &ACT_SwitchPosture ) )
        {
            m_router->FlipPosture();
            m_router->Move( m_endSnapPoint, m_endItem );        // refresh
        }
        else if( evt->IsAction( &COMMON_ACTIONS::layerChanged ) )
        {
            updateEndItem( *evt );
            m_router->SwitchLayer( m_frame->GetActiveLayer() );
            m_router->Move( m_endSnapPoint, m_endItem );        // refresh
        }
        else if( evt->IsAction( &ACT_EndTrack ) )
        {
            if( m_router->FixRoute( m_endSnapPoint, m_endItem ) )
                break;
        }

        handleCommonEvents( *evt );
    }

    finishInteractive ( saveUndoBuffer );
}

int ROUTER_TOOL::DpDimensionsDialog( TOOL_EVENT& aEvent )
{
    Activate();

    PNS_SIZES_SETTINGS sizes = m_router->Sizes();
    DIALOG_PNS_DIFF_PAIR_DIMENSIONS settingsDlg( m_frame, sizes );

    if( settingsDlg.ShowModal() )
    {
        m_router->UpdateSizes( sizes );
        m_savedSizes = sizes;
    }   

    return 0;
}

int ROUTER_TOOL::SettingsDialog( TOOL_EVENT& aEvent )
{
    Activate();

    DIALOG_PNS_SETTINGS settingsDlg( m_frame, m_router->Settings() );

    if( settingsDlg.ShowModal() )
    {
        m_savedSettings = m_router->Settings();
    }
    return 0;
}


int ROUTER_TOOL::RouteSingleTrace( TOOL_EVENT& aEvent )
{
    m_frame->SetToolID( ID_TRACK_BUTT, wxCURSOR_PENCIL, _( "Route Track" ) );
    return mainLoop( PNS_MODE_ROUTE_SINGLE );
}

int ROUTER_TOOL::RouteDiffPair( TOOL_EVENT& aEvent )
{
    m_frame->SetToolID( ID_TRACK_BUTT, wxCURSOR_PENCIL, _( "Router Differential Pair" ) );
    return mainLoop( PNS_MODE_ROUTE_DIFF_PAIR );
}

<<<<<<< HEAD
int ROUTER_TOOL::mainLoop( PNS_ROUTER_MODE aMode )
=======
int ROUTER_TOOL::Main( const TOOL_EVENT& aEvent )
>>>>>>> cd0f25ff
{
    PCB_EDIT_FRAME* frame = getEditFrame<PCB_EDIT_FRAME>();
    BOARD* board = getModel<BOARD>();

    // Deselect all items
    m_toolMgr->RunAction( COMMON_ACTIONS::selectionClear, true );

    Activate();

    m_router->SetMode ( aMode );
    
    m_ctls->SetSnapping( true );
    m_ctls->ShowCursor( true );

    std::auto_ptr<ROUTER_TOOL_MENU> ctxMenu ( new ROUTER_TOOL_MENU( board, aMode ) );
    SetContextMenu ( ctxMenu.get() );

    // Main loop: keep receiving events
    while( OPT_TOOL_EVENT evt = Wait() )
    {
        if( m_needsSync )
        {
            m_router->SyncWorld();
            m_router->SetView( getView() );
            m_needsSync = false;
        }

        if( evt->IsCancel() || evt->IsActivate() )
            break; // Finish
        else if( evt->Action() == TA_UNDO_REDO )
            m_needsSync = true;
        else if( evt->IsMotion() )
            updateStartItem( *evt );
        else if( evt->IsClick( BUT_LEFT ) || evt->IsAction( &ACT_NewTrack ) )
        {
            updateStartItem( *evt );

            if( evt->Modifier( MD_CTRL ) )
                performDragging();
            else
                performRouting();
        }
        else if( evt->IsAction( &ACT_Drag ) )
            performDragging();

        handleCommonEvents( *evt );
    }

    // Restore the default settings
    m_ctls->SetAutoPan( false );
    m_ctls->ShowCursor( false );
    frame->SetToolID( ID_NO_TOOL_SELECTED, wxCURSOR_DEFAULT, wxEmptyString );

    // Store routing settings till the next invocation
    m_savedSettings = m_router->Settings();
    m_savedSizes = m_router->Sizes();

    return 0;
}

void ROUTER_TOOL::performDragging()
{
    PCB_EDIT_FRAME* frame = getEditFrame<PCB_EDIT_FRAME>();
    bool saveUndoBuffer = true;
    VIEW_CONTROLS* ctls = getViewControls();

    bool dragStarted = m_router->StartDragging( m_startSnapPoint, m_startItem );

    if( !dragStarted )
        return;

    if( m_startItem && m_startItem->Net() >= 0 )
        highlightNet( true, m_startItem->Net() );

    ctls->ForceCursorPosition( false );
    ctls->SetAutoPan( true );

    while( OPT_TOOL_EVENT evt = Wait() )
    {
        if( evt->IsCancel() || evt->IsActivate() )
            break;
        else if( evt->Action() == TA_UNDO_REDO )
        {
            saveUndoBuffer = false;
            break;
        }
        else if( evt->IsMotion() )
        {
            updateEndItem( *evt );
            m_router->Move( m_endSnapPoint, m_endItem );
        }
        else if( evt->IsClick( BUT_LEFT ) )
        {
            if( m_router->FixRoute( m_endSnapPoint, m_endItem ) )
                break;
        }

        handleCommonEvents( *evt );
    }

    if( m_router->RoutingInProgress() )
        m_router->StopRouting();

    if( saveUndoBuffer )
    {
        // Save the recent changes in the undo buffer
        frame->SaveCopyInUndoList( m_router->GetUndoBuffer(), UR_UNSPECIFIED );
        m_router->ClearUndoBuffer();
        frame->OnModify();
    }
    else
    {
        // It was interrupted by TA_UNDO_REDO event, so we have to sync the world now
        m_needsSync = true;
    }

    ctls->SetAutoPan( false );
    ctls->ForceCursorPosition( false );
    highlightNet( false );
}

int ROUTER_TOOL::InlineDrag ( TOOL_EVENT& aEvent )
{
    return 0;
}
<|MERGE_RESOLUTION|>--- conflicted
+++ resolved
@@ -288,7 +288,7 @@
     aViaDrill = netClass->GetViaDrill();
 }
 
-void ROUTER_TOOL::handleCommonEvents( TOOL_EVENT& aEvent )
+void ROUTER_TOOL::handleCommonEvents( const TOOL_EVENT& aEvent )
 {
 #ifdef DEBUG
     if( aEvent.IsKeyPressed() )
@@ -559,7 +559,7 @@
     finishInteractive ( saveUndoBuffer );
 }
 
-int ROUTER_TOOL::DpDimensionsDialog( TOOL_EVENT& aEvent )
+int ROUTER_TOOL::DpDimensionsDialog( const TOOL_EVENT& aEvent )
 {
     Activate();
 
@@ -575,7 +575,7 @@
     return 0;
 }
 
-int ROUTER_TOOL::SettingsDialog( TOOL_EVENT& aEvent )
+int ROUTER_TOOL::SettingsDialog( const TOOL_EVENT& aEvent )
 {
     Activate();
 
@@ -589,23 +589,19 @@
 }
 
 
-int ROUTER_TOOL::RouteSingleTrace( TOOL_EVENT& aEvent )
+int ROUTER_TOOL::RouteSingleTrace( const TOOL_EVENT& aEvent )
 {
     m_frame->SetToolID( ID_TRACK_BUTT, wxCURSOR_PENCIL, _( "Route Track" ) );
     return mainLoop( PNS_MODE_ROUTE_SINGLE );
 }
 
-int ROUTER_TOOL::RouteDiffPair( TOOL_EVENT& aEvent )
+int ROUTER_TOOL::RouteDiffPair( const TOOL_EVENT& aEvent )
 {
     m_frame->SetToolID( ID_TRACK_BUTT, wxCURSOR_PENCIL, _( "Router Differential Pair" ) );
     return mainLoop( PNS_MODE_ROUTE_DIFF_PAIR );
 }
 
-<<<<<<< HEAD
 int ROUTER_TOOL::mainLoop( PNS_ROUTER_MODE aMode )
-=======
-int ROUTER_TOOL::Main( const TOOL_EVENT& aEvent )
->>>>>>> cd0f25ff
 {
     PCB_EDIT_FRAME* frame = getEditFrame<PCB_EDIT_FRAME>();
     BOARD* board = getModel<BOARD>();
@@ -727,7 +723,7 @@
     highlightNet( false );
 }
 
-int ROUTER_TOOL::InlineDrag ( TOOL_EVENT& aEvent )
+int ROUTER_TOOL::InlineDrag ( const TOOL_EVENT& aEvent )
 {
     return 0;
 }
