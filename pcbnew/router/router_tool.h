/*
 * KiRouter - a push-and-(sometimes-)shove PCB router
 *
 * Copyright (C) 2013-2014 CERN
 * Author: Tomasz Wlostowski <tomasz.wlostowski@cern.ch>
 * Author: Maciej Suminski <maciej.suminski@cern.ch>
 *
 * This program is free software: you can redistribute it and/or modify it
 * under the terms of the GNU General Public License as published by the
 * Free Software Foundation, either version 3 of the License, or (at your
 * option) any later version.
 *
 * This program is distributed in the hope that it will be useful, but
 * WITHOUT ANY WARRANTY; without even the implied warranty of
 * MERCHANTABILITY or FITNESS FOR A PARTICULAR PURPOSE.  See the GNU
 * General Public License for more details.
 *
 * You should have received a copy of the GNU General Public License along
 * with this program.  If not, see <http://www.gnu.org/licenses/>.
 */

#ifndef __ROUTER_TOOL_H
#define __ROUTER_TOOL_H

#include "pns_tool_base.h"

class APIEXPORT ROUTER_TOOL : public PNS_TOOL_BASE
{
public:
    ROUTER_TOOL();
    ~ROUTER_TOOL();

    void Reset( RESET_REASON aReason );
<<<<<<< HEAD

    int RouteSingleTrace ( TOOL_EVENT& aEvent );
    int RouteDiffPair ( TOOL_EVENT& aEvent );
    int InlineDrag ( TOOL_EVENT& aEvent );

    int DpDimensionsDialog ( TOOL_EVENT& aEvent );
    int SettingsDialog ( TOOL_EVENT& aEvent );
=======
    int Main( const TOOL_EVENT& aEvent );
>>>>>>> cd0f25ff

private:

    int mainLoop( PNS_ROUTER_MODE aMode );

    int getDefaultWidth( int aNetCode );

    void performRouting();
    void performDragging();

    void getNetclassDimensions( int aNetCode, int& aWidth, int& aViaDiameter, int& aViaDrill );
    void handleCommonEvents( TOOL_EVENT& evt );

    int getStartLayer( const PNS_ITEM* aItem );
    void switchLayerOnViaPlacement();
    bool onViaCommand( VIATYPE_T aType );

    bool prepareInteractive( );
    bool finishInteractive( bool aSaveUndoBuffer );
};

#endif<|MERGE_RESOLUTION|>--- conflicted
+++ resolved
@@ -31,17 +31,13 @@
     ~ROUTER_TOOL();
 
     void Reset( RESET_REASON aReason );
-<<<<<<< HEAD
 
-    int RouteSingleTrace ( TOOL_EVENT& aEvent );
-    int RouteDiffPair ( TOOL_EVENT& aEvent );
-    int InlineDrag ( TOOL_EVENT& aEvent );
+    int RouteSingleTrace ( const TOOL_EVENT& aEvent );
+    int RouteDiffPair ( const TOOL_EVENT& aEvent );
+    int InlineDrag ( const TOOL_EVENT& aEvent );
 
-    int DpDimensionsDialog ( TOOL_EVENT& aEvent );
-    int SettingsDialog ( TOOL_EVENT& aEvent );
-=======
-    int Main( const TOOL_EVENT& aEvent );
->>>>>>> cd0f25ff
+    int DpDimensionsDialog ( const TOOL_EVENT& aEvent );
+    int SettingsDialog ( const TOOL_EVENT& aEvent );
 
 private:
 
@@ -53,7 +49,7 @@
     void performDragging();
 
     void getNetclassDimensions( int aNetCode, int& aWidth, int& aViaDiameter, int& aViaDrill );
-    void handleCommonEvents( TOOL_EVENT& evt );
+    void handleCommonEvents( const TOOL_EVENT& evt );
 
     int getStartLayer( const PNS_ITEM* aItem );
     void switchLayerOnViaPlacement();
