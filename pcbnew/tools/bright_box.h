--- conflicted
+++ resolved
@@ -60,14 +60,8 @@
     }
 
 private:
-<<<<<<< HEAD
     static const KIGFX::COLOR4D BOX_COLOR;
-    static const double LINE_WIDTH = 100000.0;
-=======
-    static const int BrightBoxLayer = ITEM_GAL_LAYER( GP_OVERLAY );
-    static const KIGFX::COLOR4D BrightColor;
-    static const double LineWidth;
->>>>>>> bc082c39
+    static const double LINE_WIDTH;
 
     BOARD_ITEM* m_item;
 };
