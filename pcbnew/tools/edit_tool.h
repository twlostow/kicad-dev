--- conflicted
+++ resolved
@@ -177,7 +177,6 @@
     ///> Updates view with the changes in the list.
     void processChanges( const PICKED_ITEMS_LIST* aList );
 
-<<<<<<< HEAD
     /**
      * Increments the undo inhibit counter. This will indicate that tools
      * should not create an undo point, as another tool is doing it already,
@@ -210,7 +209,8 @@
     inline bool isUndoInhibited() const
     {
         return m_undoInhibit > 0;
-=======
+    }
+
     int editFootprintInFpEditor( const TOOL_EVENT& aEvent );
 
     bool invokeInlineRouter();
@@ -224,7 +224,6 @@
 
         BOARD_ITEM* item = selection.Item<BOARD_ITEM>( 0 );
         return dyn_cast<T*>( item );
->>>>>>> d85c41a0
     }
 };
 
